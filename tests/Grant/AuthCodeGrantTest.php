--- conflicted
+++ resolved
@@ -779,11 +779,7 @@
                             'user_id'               => 123,
                             'scopes'                => ['foo'],
                             'redirect_uri'          => 'http://foo/bar',
-<<<<<<< HEAD
                             'code_challenge'        => $this->codeChallenge,
-=======
-                            'code_challenge'        => hash('sha256', strtr(rtrim(base64_encode('foobar'), '='), '+/', '-_')),
->>>>>>> 57ca83a8
                             'code_challenge_method' => 'S256',
                         ]
                     )
