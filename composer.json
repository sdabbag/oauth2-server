--- conflicted
+++ resolved
@@ -1,11 +1,7 @@
 {
 	"name": "lncd/oauth2",
 	"description": "OAuth 2.0 Framework",
-<<<<<<< HEAD
-	"version": "0.3.3",
-=======
 	"version": "0.3.4",
->>>>>>> 33659532
 	"homepage": "https://github.com/lncd/OAuth2",
 	"license": "MIT",
 	"require": {
