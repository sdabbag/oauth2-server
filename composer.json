--- conflicted
+++ resolved
@@ -1,15 +1,8 @@
 {
-<<<<<<< HEAD
-	"name": "lncd/oauth2",
-	"description": "A lightweight and powerful OAuth 2.0 authorization and resource server library with support for all the core specification grants",
-	"version": "1.0.8",
-	"homepage": "https://github.com/lncd/OAuth2",
-=======
 	"name": "league/oauth2server",
 	"description": "A lightweight and powerful OAuth 2.0 authorization and resource server library with support for all the core specification grants. This library will allow you to secure your API with OAuth and allow your applications users to approve apps that want to access their data from your API.",
 	"version": "2.0",
 	"homepage": "https://github.com/php-leop/oauth2-server",
->>>>>>> 8cdc273d
 	"license": "MIT",
 	"require": {
 		"php": ">=5.3.0",
