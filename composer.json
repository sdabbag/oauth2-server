{
	"name": "lncd/oauth2",
	"description": "A lightweight and powerful OAuth 2.0 authorization and resource server library with support for all the core specification grants",
<<<<<<< HEAD
	"version": "1.0.6",
=======
	"version": "1.0.7",
>>>>>>> ad78ec83
	"homepage": "https://github.com/lncd/OAuth2",
	"license": "MIT",
	"require": {
		"php": ">=5.3.0"
	},
	"require-dev": {
		"phpunit/phpunit": "*",
        "mockery/mockery": ">=0.7.2"
	},
	"repositories": [
		{
			"type": "git",
			"url": "https://github.com/lncd/OAuth2"
		}
	],
	"keywords": [
		"oauth",
		"oauth2",
		"server",
		"authorization",
		"authentication",
		"resource",
		"api"
	],
	"authors": [
		{
			"name": "Alex Bilbie",
			"email": "hello@alexbilbie.com",
			"homepage": "http://www.alexbilbie.com",
			"role": "Developer"
		}
	],
	"autoload": {
		"psr-0": {
			"OAuth2": "src/"
		}
	},
	"suggest": {}
}<|MERGE_RESOLUTION|>--- conflicted
+++ resolved
@@ -1,11 +1,7 @@
 {
 	"name": "lncd/oauth2",
 	"description": "A lightweight and powerful OAuth 2.0 authorization and resource server library with support for all the core specification grants",
-<<<<<<< HEAD
-	"version": "1.0.6",
-=======
 	"version": "1.0.7",
->>>>>>> ad78ec83
 	"homepage": "https://github.com/lncd/OAuth2",
 	"license": "MIT",
 	"require": {
