{
	"name": "lncd/oauth2",
	"description": "OAuth 2.0 Framework",
<<<<<<< HEAD
	"version": "0.3.2",
=======
	"version": "0.3.3",
>>>>>>> 0ed6674c
	"homepage": "https://github.com/lncd/OAuth2",
	"license": "MIT",
	"require": {
		"php": ">=5.3.0",
		"guzzle/guzzle": "*"
	},
	"require-dev": {
		"phpunit/phpunit": "*"
	},
	"repositories": [
		{
			"type": "git",
			"url": "https://github.com/lncd/OAuth2"
		}
	],
	"keywords": [
		"oauth",
		"oauth2",
		"server",
		"authorization",
		"authentication",
		"resource"
	],
	"authors": [
		{
			"name": "Alex Bilbie",
			"email": "hello@alexbilbie.com",
			"homepage": "http://www.alexbilbie.com",
			"role": "Developer"
		}
	],
	"autoload": {
		"psr-0": {
			"Oauth2": "src/"
		}
	},
	"suggest": {
		"lncd/oauth2-facebook": "Adds support for Facebook as an IDP"
	}
}<|MERGE_RESOLUTION|>--- conflicted
+++ resolved
@@ -1,11 +1,7 @@
 {
 	"name": "lncd/oauth2",
 	"description": "OAuth 2.0 Framework",
-<<<<<<< HEAD
-	"version": "0.3.2",
-=======
 	"version": "0.3.3",
->>>>>>> 0ed6674c
 	"homepage": "https://github.com/lncd/OAuth2",
 	"license": "MIT",
 	"require": {
