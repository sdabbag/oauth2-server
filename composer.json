--- conflicted
+++ resolved
@@ -1,10 +1,7 @@
 {
 	"name": "league/oauth2-server",
 	"description": "A lightweight and powerful OAuth 2.0 authorization and resource server library with support for all the core specification grants. This library will allow you to secure your API with OAuth and allow your applications users to approve apps that want to access their data from your API.",
-<<<<<<< HEAD
-=======
 	"version": "3.2.2",
->>>>>>> 45edac42
 	"license": "MIT",
 	"require": {
 		"php": ">=5.4.0"
