{
<<<<<<< HEAD
	"name": "league/oauth2-server",
	"description": "A lightweight and powerful OAuth 2.0 authorization and resource server library with support for all the core specification grants. This library will allow you to secure your API with OAuth and allow your applications users to approve apps that want to access their data from your API.",
	"version": "3.2",
	"license": "MIT",
	"require": {
		"php": ">=5.4.0"
	},
	"require-dev": {
		"mockery/mockery": ">=0.7.2",
		"league/phpunit-coverage-listener": "~1.0"
	},
	"repositories": [
		{
			"type": "git",
			"url": "https://github.com/thephpleague/oauth2-server.git"
		}
	],
	"keywords": [
		"oauth",
		"oauth2",
		"server",
		"authorization",
		"authentication",
		"resource",
		"api",
		"auth",
		"protect",
		"secure"
	],
	"authors": [
		{
			"name": "Alex Bilbie",
			"email": "hello@alexbilbie.com",
			"homepage": "http://www.alexbilbie.com",
			"role": "Developer"
		}
	],
	"replace": {
		"lncd/oauth2": "*"
	},
	"autoload": {
		"psr-0": {
			"League\\OAuth2\\Server": "src/"
		}
	},
	"suggest": {

	}
=======
    "name": "league/oauth2-server",
    "description": "A lightweight and powerful OAuth 2.0 authorization and resource server library with support for all the core specification grants. This library will allow you to secure your API with OAuth and allow your applications users to approve apps that want to access their data from your API.",
    "homepage": "https://github.com/php-loep/oauth2-server",
    "license": "MIT",
    "require": {
        "php": ">=5.4.0",
        "symfony/http-foundation": "~2.1",
        "league/event": "0.2.0"
    },
    "require-dev": {
        "phpunit/phpunit": "~4.0",
        "mockery/mockery": "~0.9",
        "league/phpunit-coverage-listener": "~1.0",
        "squizlabs/php_codesniffer": "1.*",
        "codeception/codeception": "2.0.*",
        "alexbilbie/fizzfuzz": "dev-develop"
    },
    "repositories": [
        {
            "type": "git",
            "url": "https://github.com/thephpleague/oauth2-server.git"
        },{
            "type": "git",
            "url": "https://github.com/alexbilbie/fizzfuzz.git"
        }
    ],
    "keywords": [
        "oauth",
        "oauth2",
        "oauth 2",
        "oauth 2.0",
        "server",
        "auth",
        "authorization",
        "authorisation",
        "authentication",
        "resource",
        "api",
        "auth",
        "protect",
        "secure"
    ],
    "authors": [
        {
            "name": "Alex Bilbie",
            "email": "hello@alexbilbie.com",
            "homepage": "http://www.alexbilbie.com",
            "role": "Developer"
        }
    ],
    "replace": {
        "lncd/oauth2": "*",
        "league/oauth2server": "*"
    },
    "autoload": {
        "psr-4": {
            "League\\OAuth2\\Server\\": "src/"
        }
    },
    "autoload-dev": {
        "psr-4": {
            "LeagueTests\\": "tests/unit/"
        }
    },
    "extra": {
        "branch-alias": {
            "dev-v4.0.0-WIP": "4.0-dev"
        }
    }
>>>>>>> 0754b9ec
}<|MERGE_RESOLUTION|>--- conflicted
+++ resolved
@@ -1,27 +1,39 @@
 {
-<<<<<<< HEAD
 	"name": "league/oauth2-server",
 	"description": "A lightweight and powerful OAuth 2.0 authorization and resource server library with support for all the core specification grants. This library will allow you to secure your API with OAuth and allow your applications users to approve apps that want to access their data from your API.",
-	"version": "3.2",
+	"homepage": "https://github.com/php-loep/oauth2-server",
 	"license": "MIT",
 	"require": {
-		"php": ">=5.4.0"
+		"php": ">=5.4.0",
+		"symfony/http-foundation": "~2.1",
+		"league/event": "0.2.0"
 	},
 	"require-dev": {
-		"mockery/mockery": ">=0.7.2",
-		"league/phpunit-coverage-listener": "~1.0"
+		"phpunit/phpunit": "~4.0",
+		"mockery/mockery": "~0.9",
+		"league/phpunit-coverage-listener": "~1.0",
+		"squizlabs/php_codesniffer": "1.*",
+		"codeception/codeception": "2.0.*",
+		"alexbilbie/fizzfuzz": "dev-develop"
 	},
 	"repositories": [
 		{
 			"type": "git",
 			"url": "https://github.com/thephpleague/oauth2-server.git"
+		},{
+			"type": "git",
+			"url": "https://github.com/alexbilbie/fizzfuzz.git"
 		}
 	],
 	"keywords": [
 		"oauth",
 		"oauth2",
+		"oauth 2",
+		"oauth 2.0",
 		"server",
+		"auth",
 		"authorization",
+		"authorisation",
 		"authentication",
 		"resource",
 		"api",
@@ -38,85 +50,17 @@
 		}
 	],
 	"replace": {
-		"lncd/oauth2": "*"
+		"lncd/oauth2": "*",
+		"league/oauth2server": "*"
 	},
 	"autoload": {
-		"psr-0": {
-			"League\\OAuth2\\Server": "src/"
+		"psr-4": {
+			"League\\OAuth2\\Server\\": "src/"
 		}
 	},
-	"suggest": {
-
+	"autoload-dev": {
+		"psr-4": {
+			"LeagueTests\\": "tests/unit/"
+		}
 	}
-=======
-    "name": "league/oauth2-server",
-    "description": "A lightweight and powerful OAuth 2.0 authorization and resource server library with support for all the core specification grants. This library will allow you to secure your API with OAuth and allow your applications users to approve apps that want to access their data from your API.",
-    "homepage": "https://github.com/php-loep/oauth2-server",
-    "license": "MIT",
-    "require": {
-        "php": ">=5.4.0",
-        "symfony/http-foundation": "~2.1",
-        "league/event": "0.2.0"
-    },
-    "require-dev": {
-        "phpunit/phpunit": "~4.0",
-        "mockery/mockery": "~0.9",
-        "league/phpunit-coverage-listener": "~1.0",
-        "squizlabs/php_codesniffer": "1.*",
-        "codeception/codeception": "2.0.*",
-        "alexbilbie/fizzfuzz": "dev-develop"
-    },
-    "repositories": [
-        {
-            "type": "git",
-            "url": "https://github.com/thephpleague/oauth2-server.git"
-        },{
-            "type": "git",
-            "url": "https://github.com/alexbilbie/fizzfuzz.git"
-        }
-    ],
-    "keywords": [
-        "oauth",
-        "oauth2",
-        "oauth 2",
-        "oauth 2.0",
-        "server",
-        "auth",
-        "authorization",
-        "authorisation",
-        "authentication",
-        "resource",
-        "api",
-        "auth",
-        "protect",
-        "secure"
-    ],
-    "authors": [
-        {
-            "name": "Alex Bilbie",
-            "email": "hello@alexbilbie.com",
-            "homepage": "http://www.alexbilbie.com",
-            "role": "Developer"
-        }
-    ],
-    "replace": {
-        "lncd/oauth2": "*",
-        "league/oauth2server": "*"
-    },
-    "autoload": {
-        "psr-4": {
-            "League\\OAuth2\\Server\\": "src/"
-        }
-    },
-    "autoload-dev": {
-        "psr-4": {
-            "LeagueTests\\": "tests/unit/"
-        }
-    },
-    "extra": {
-        "branch-alias": {
-            "dev-v4.0.0-WIP": "4.0-dev"
-        }
-    }
->>>>>>> 0754b9ec
 }