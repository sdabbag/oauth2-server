--- conflicted
+++ resolved
@@ -136,10 +136,6 @@
         // Check if user's username and password are correct
         $userId = call_user_func($this->getVerifyCredentialsCallback(), $authParams['username'], $authParams['password']);
 
-<<<<<<< HEAD
-        if ($userId === false || $userId === null) {
-            throw new Exception\ClientException(AuthServer::getExceptionMessage('invalid_credentials'), 0);
-=======
         if ($userId === false) {
             throw new Exception\ClientException($this->authServer->getExceptionMessage('invalid_credentials'), 0);
         }
@@ -169,7 +165,6 @@
             }
 
             $authParams['scopes'][] = $scopeDetails;
->>>>>>> 8cdc273d
         }
 
         // Generate an access token
