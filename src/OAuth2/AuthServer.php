--- conflicted
+++ resolved
@@ -395,93 +395,7 @@
      * @param  string $obj The class required
      * @return Storage\ClientInterface|Storage\ScopeInterface|Storage\SessionInterface
      */
-<<<<<<< HEAD
-    public static function getStorage($obj)
-    {
-        return self::$storages[$obj];
-    }
-
-    /**
-     * Check authorise parameters
-     *
-     * @param  array $inputParams Optional array of parsed $_GET keys
-     * @throws \OAuth2\Exception\ClientException
-     * @return array             Authorise request parameters
-     */
-    public function checkAuthoriseParams($inputParams = array())
-    {
-        // Auth params
-        $authParams = self::getParam(array('client_id', 'redirect_uri', 'response_type', 'scope', 'state'), 'get', $inputParams);
-
-        if (is_null($authParams['client_id'])) {
-            throw new Exception\ClientException(sprintf(self::$exceptionMessages['invalid_request'], 'client_id'), 0);
-        }
-
-        if (is_null($authParams['redirect_uri'])) {
-            throw new Exception\ClientException(sprintf(self::$exceptionMessages['invalid_request'], 'redirect_uri'), 0);
-        }
-
-        if ($this->requireStateParam === true && is_null($authParams['state'])) {
-            throw new Exception\ClientException(sprintf(self::$exceptionMessages['invalid_request'], 'state'), 0);
-        }
-
-        // Validate client ID and redirect URI
-        $clientDetails = self::getStorage('client')->getClient($authParams['client_id'], null, $authParams['redirect_uri']);
-
-        if ($clientDetails === false) {
-            throw new Exception\ClientException(self::$exceptionMessages['invalid_client'], 8);
-        }
-
-        $authParams['client_details'] = $clientDetails;
-
-        if (is_null($authParams['response_type'])) {
-            throw new Exception\ClientException(sprintf(self::$exceptionMessages['invalid_request'], 'response_type'), 0);
-        }
-
-        // Ensure response type is one that is recognised
-        if ( ! in_array($authParams['response_type'], $this->responseTypes)) {
-            throw new Exception\ClientException(self::$exceptionMessages['unsupported_response_type'], 3);
-        }
-
-        // Validate scopes
-        $scopes = explode($this->scopeDelimeter, $authParams['scope']);
-
-        for ($i = 0; $i < count($scopes); $i++) {
-            $scopes[$i] = trim($scopes[$i]);
-            if ($scopes[$i] === '') unset($scopes[$i]); // Remove any junk scopes
-        }
-
-        if ($this->requireScopeParam === true && count($scopes) === 0) {
-            throw new Exception\ClientException(sprintf(self::$exceptionMessages['invalid_request'], 'scope'), 0);
-        }
-
-        $authParams['scopes'] = array();
-
-        foreach ($scopes as $scope) {
-            $scopeDetails = self::getStorage('scope')->getScope($scope);
-
-            if ($scopeDetails === false) {
-                throw new Exception\ClientException(sprintf(self::$exceptionMessages['invalid_scope'], $scope), 4);
-            }
-
-            $authParams['scopes'][] = $scopeDetails;
-        }
-
-        return $authParams;
-    }
-
-    /**
-     * Parse a new authorise request
-     *
-     * @param  string $type        The session owner's type
-     * @param  string $typeId      The session owner's ID
-     * @param  array  $authParams  The authorise request $_GET parameters
-     * @return string              An authorisation code
-     */
-    public function newAuthoriseRequest($type, $typeId, $authParams = array())
-=======
     public function getStorage($obj)
->>>>>>> 8cdc273d
     {
         return $this->storages[$obj];
     }
