<?php

namespace League\OAuth2\Server\Entities\Interfaces;

interface ClientEntityInterface
{
    /**
     * Get the client's identifier.
     *
     * @return string
     */
    public function getIdentifier();

    /**
     * Get the client's name.
     *
     * @return string
     */
    public function getName();

    /**
<<<<<<< HEAD
     * Set the client's name.
     *
     * @param string $name
     */
    public function setName($name);

    /**
     * Set the client's redirect uri.
     *
     * @param string $redirectUri
     */
    public function setRedirectUri($redirectUri);

    /**
     * Returns the registered redirect URI (as a string).
=======
     * Returns the registered redirect URI.
>>>>>>> d8e1e0e0
     *
     * Alternatively return an indexed array of redirect URIs.
     *
     * @return string|string[]
     */
    public function getRedirectUri();
}<|MERGE_RESOLUTION|>--- conflicted
+++ resolved
@@ -19,25 +19,7 @@
     public function getName();
 
     /**
-<<<<<<< HEAD
-     * Set the client's name.
-     *
-     * @param string $name
-     */
-    public function setName($name);
-
-    /**
-     * Set the client's redirect uri.
-     *
-     * @param string $redirectUri
-     */
-    public function setRedirectUri($redirectUri);
-
-    /**
      * Returns the registered redirect URI (as a string).
-=======
-     * Returns the registered redirect URI.
->>>>>>> d8e1e0e0
      *
      * Alternatively return an indexed array of redirect URIs.
      *
