--- conflicted
+++ resolved
@@ -125,11 +125,7 @@
      */
     public function enableGrantType(GrantTypeInterface $grantType, DateInterval $accessTokenTTL = null)
     {
-<<<<<<< HEAD
         if ($accessTokenTTL === null) {
-=======
-        if ($accessTokenTTL instanceof DateInterval === false) {
->>>>>>> 2eb1cf79
             $accessTokenTTL = new DateInterval('PT1H');
         }
 
