<?php
/**
 * OAuth 2.0 Refresh token grant.
 *
 * @author      Alex Bilbie <hello@alexbilbie.com>
 * @copyright   Copyright (c) Alex Bilbie
 * @license     http://mit-license.org/
 *
 * @link        https://github.com/thephpleague/oauth2-server
 */

namespace League\OAuth2\Server\Grant;

use DateInterval;
use Exception;
use League\OAuth2\Server\Exception\OAuthServerException;
use League\OAuth2\Server\Repositories\RefreshTokenRepositoryInterface;
use League\OAuth2\Server\RequestEvent;
use League\OAuth2\Server\ResponseTypes\ResponseTypeInterface;
use Psr\Http\Message\ServerRequestInterface;

/**
 * Refresh token grant.
 */
class RefreshTokenGrant extends AbstractGrant
{
    /**
     * @param RefreshTokenRepositoryInterface $refreshTokenRepository
     */
    public function __construct(RefreshTokenRepositoryInterface $refreshTokenRepository)
    {
        $this->setRefreshTokenRepository($refreshTokenRepository);

        $this->refreshTokenTTL = new DateInterval('P1M');
    }

    /**
     * {@inheritdoc}
     */
    public function respondToAccessTokenRequest(
        ServerRequestInterface $request,
        ResponseTypeInterface $responseType,
        DateInterval $accessTokenTTL
    ) {
        // Validate request
        $client = $this->validateClient($request);
        $oldRefreshToken = $this->validateOldRefreshToken($request, $client->getIdentifier());
        $scopes = $this->validateScopes($this->getRequestParameter(
            'scope',
            $request,
            implode(self::SCOPE_DELIMITER_STRING, $oldRefreshToken['scopes']))
        );

        // The OAuth spec says that a refreshed access token can have the original scopes or fewer so ensure
        // the request doesn't include any new scopes
        foreach ($scopes as $scope) {
            if (in_array($scope->getIdentifier(), $oldRefreshToken['scopes'], true) === false) {
                throw OAuthServerException::invalidScope($scope->getIdentifier());
            }
        }

        // Expire old tokens
        $this->accessTokenRepository->revokeAccessToken($oldRefreshToken['access_token_id']);
        $this->refreshTokenRepository->revokeRefreshToken($oldRefreshToken['refresh_token_id']);

        // Issue and persist new tokens
        $accessToken = $this->issueAccessToken($accessTokenTTL, $client, $oldRefreshToken['user_id'], $scopes);
        $refreshToken = $this->issueRefreshToken($accessToken);

        // Send events to emitter
        $this->getEmitter()->emit(new RequestEvent(RequestEvent::ACCESS_TOKEN_ISSUED, $request));
        $this->getEmitter()->emit(new RequestEvent(RequestEvent::REFRESH_TOKEN_ISSUED, $request));

        // Inject tokens into response
        $responseType->setAccessToken($accessToken);
        $responseType->setRefreshToken($refreshToken);

        return $responseType;
    }

    /**
     * @param ServerRequestInterface $request
     * @param string                 $clientId
     *
     * @throws OAuthServerException
     *
     * @return array
     */
    protected function validateOldRefreshToken(ServerRequestInterface $request, $clientId)
    {
        $encryptedRefreshToken = $this->getRequestParameter('refresh_token', $request);
        if (is_null($encryptedRefreshToken)) {
            throw OAuthServerException::invalidRequest('refresh_token');
        }

        // Validate refresh token
        try {
            $refreshToken = $this->decrypt($encryptedRefreshToken);
<<<<<<< HEAD
        } catch (\Exception $e) {
            throw OAuthServerException::invalidRefreshToken('Cannot decrypt the refresh token', $e);
=======
        } catch (Exception $e) {
            throw OAuthServerException::invalidRefreshToken('Cannot decrypt the refresh token');
>>>>>>> 95a9f464
        }

        $refreshTokenData = json_decode($refreshToken, true);
        if ($refreshTokenData['client_id'] !== $clientId) {
            $this->getEmitter()->emit(new RequestEvent(RequestEvent::REFRESH_TOKEN_CLIENT_FAILED, $request));
            throw OAuthServerException::invalidRefreshToken('Token is not linked to client');
        }

        if ($refreshTokenData['expire_time'] < time()) {
            throw OAuthServerException::invalidRefreshToken('Token has expired');
        }

        if ($this->refreshTokenRepository->isRefreshTokenRevoked($refreshTokenData['refresh_token_id']) === true) {
            throw OAuthServerException::invalidRefreshToken('Token has been revoked');
        }

        return $refreshTokenData;
    }

    /**
     * {@inheritdoc}
     */
    public function getIdentifier()
    {
        return 'refresh_token';
    }
}<|MERGE_RESOLUTION|>--- conflicted
+++ resolved
@@ -96,13 +96,8 @@
         // Validate refresh token
         try {
             $refreshToken = $this->decrypt($encryptedRefreshToken);
-<<<<<<< HEAD
-        } catch (\Exception $e) {
+        } catch (Exception $e) {
             throw OAuthServerException::invalidRefreshToken('Cannot decrypt the refresh token', $e);
-=======
-        } catch (Exception $e) {
-            throw OAuthServerException::invalidRefreshToken('Cannot decrypt the refresh token');
->>>>>>> 95a9f464
         }
 
         $refreshTokenData = json_decode($refreshToken, true);
