<?php

namespace League\OAuth2\Server\Grant;

use DateInterval;
use League\Event\Event;
use League\OAuth2\Server\Entities\Interfaces\ClientEntityInterface;
use League\OAuth2\Server\Entities\Interfaces\UserEntityInterface;
use League\OAuth2\Server\Exception\OAuthServerException;
use League\OAuth2\Server\Repositories\AuthCodeRepositoryInterface;
use League\OAuth2\Server\Repositories\RefreshTokenRepositoryInterface;
use League\OAuth2\Server\Repositories\UserRepositoryInterface;
use League\OAuth2\Server\ResponseTypes\ResponseTypeInterface;
use League\OAuth2\Server\Utils\KeyCrypt;
use League\Plates\Engine;
use Psr\Http\Message\ServerRequestInterface;
use Zend\Diactoros\Response;
use Zend\Diactoros\Uri;

class AuthCodeGrant extends AbstractGrant
{
    /**
     * @var \DateInterval
     */
    private $authCodeTTL;

    /**
     * @var \League\OAuth2\Server\Repositories\UserRepositoryInterface
     */
    private $userRepository;

    /**
     * @var null|string
     */
    private $pathToLoginTemplate;

    /**
     * @var null|string
     */
    private $pathToAuthorizeTemplate;

    /**
     * @param \League\OAuth2\Server\Repositories\AuthCodeRepositoryInterface     $authCodeRepository
     * @param \League\OAuth2\Server\Repositories\RefreshTokenRepositoryInterface $refreshTokenRepository
     * @param \League\OAuth2\Server\Repositories\UserRepositoryInterface         $userRepository
     * @param \DateInterval                                                      $authCodeTTL
     * @param string|null                                                        $pathToLoginTemplate
     * @param string|null                                                        $pathToAuthorizeTemplate
     */
    public function __construct(
        AuthCodeRepositoryInterface $authCodeRepository,
        RefreshTokenRepositoryInterface $refreshTokenRepository,
        UserRepositoryInterface $userRepository,
        \DateInterval $authCodeTTL,
        $pathToLoginTemplate = null,
        $pathToAuthorizeTemplate = null
    ) {
        $this->setAuthCodeRepository($authCodeRepository);
        $this->setRefreshTokenRepository($refreshTokenRepository);
        $this->userRepository = $userRepository;
        $this->authCodeTTL = $authCodeTTL;
        $this->refreshTokenTTL = new \DateInterval('P1M');

        $this->pathToLoginTemplate = __DIR__ . '/../ResponseTypes/DefaultTemplates/login_user';
        if ($pathToLoginTemplate !== null) {
            $this->pathToLoginTemplate = (substr($pathToLoginTemplate, -4) === '.php')
                ? substr($pathToLoginTemplate, 0, -4)
                : $pathToLoginTemplate;
        }

        $this->pathToAuthorizeTemplate = __DIR__ . '/../ResponseTypes/DefaultTemplates/authorize_client';
        if ($pathToAuthorizeTemplate !== null) {
            $this->pathToAuthorizeTemplate = (substr($pathToAuthorizeTemplate, -4) === '.php')
                ? substr($pathToAuthorizeTemplate, 0, -4)
                : $pathToAuthorizeTemplate;
        }
    }

    /**
     * Respond to an authorization request.
     *
     * @param \Psr\Http\Message\ServerRequestInterface $request
     *
     * @throws \League\OAuth2\Server\Exception\OAuthServerException
     *
     * @return \Psr\Http\Message\ResponseInterface
     */
    protected function respondToAuthorizationRequest(
        ServerRequestInterface $request
    ) {
        $clientId = $this->getQueryStringParameter(
            'client_id',
            $request,
            $this->getServerParameter('PHP_AUTH_USER', $request)
        );
        if (is_null($clientId)) {
            throw OAuthServerException::invalidRequest('client_id');
        }

        $client = $this->clientRepository->getClientEntity(
            $clientId,
            $this->getIdentifier()
        );

        if ($client instanceof ClientEntityInterface === false) {
            $this->getEmitter()->emit(new Event('client.authentication.failed', $request));

            throw OAuthServerException::invalidClient();
        }

        $redirectUriParameter = $this->getQueryStringParameter('redirect_uri', $request, $client->getRedirectUri());
        if ($redirectUriParameter !== $client->getRedirectUri()) {
            throw OAuthServerException::invalidClient();
        }

        $scopes = $this->validateScopes($request, $client, $client->getRedirectUri());
        $queryString = http_build_query($request->getQueryParams());
        $postbackUri = new Uri(
            sprintf(
                '//%s%s',
                $request->getServerParams()['HTTP_HOST'],
                $request->getServerParams()['REQUEST_URI']
            )
        );

        $userId = null;
        $userHasApprovedClient = null;
        if ($this->getRequestParameter('action', $request, null) !== null) {
            $userHasApprovedClient = ($this->getRequestParameter('action', $request) === 'approve');
        }

        // Check if the user has been authenticated
        $oauthCookie = $this->getCookieParameter('oauth_authorize_request', $request, null);
        if ($oauthCookie !== null) {
            try {
                $oauthCookiePayload = json_decode(KeyCrypt::decrypt($oauthCookie, $this->pathToPublicKey));
                if (is_object($oauthCookiePayload)) {
                    $userId = $oauthCookiePayload->user_id;
                }
            } catch (\LogicException $e) {
                throw OAuthServerException::serverError($e->getMessage());
            }
        }

        // The username + password might be available in $_POST
        $usernameParameter = $this->getRequestParameter('username', $request, null);
        $passwordParameter = $this->getRequestParameter('password', $request, null);

        $loginError = null;

        // Assert if the user has logged in already
        if ($userId === null && $usernameParameter !== null && $passwordParameter !== null) {
            $userEntity = $this->userRepository->getUserEntityByUserCredentials(
                $usernameParameter,
                $passwordParameter
            );

            if ($userEntity instanceof UserEntityInterface) {
                $userId = $userEntity->getIdentifier();
            } else {
                $loginError = 'Incorrect username or password';
            }
        }

        // The user hasn't logged in yet so show a login form
        if ($userId === null) {
            $engine = new Engine(dirname($this->pathToLoginTemplate));
            $pathParts = explode(DIRECTORY_SEPARATOR, $this->pathToLoginTemplate);
            $html = $engine->render(
                end($pathParts),
                [
                    'error'        => $loginError,
                    'postback_uri' => (string) $postbackUri->withQuery($queryString),
                ]
            );

            return new Response\HtmlResponse($html);
        }

        // The user hasn't approved the client yet so show an authorize form
        if ($userId !== null && $userHasApprovedClient === null) {
            $engine = new Engine(dirname($this->pathToAuthorizeTemplate));
            $pathParts = explode(DIRECTORY_SEPARATOR, $this->pathToAuthorizeTemplate);
            $html = $engine->render(
                end($pathParts),
                [
                    'client'       => $client,
                    'scopes'       => $scopes,
                    'postback_uri' => (string) $postbackUri->withQuery($queryString),
                ]
            );

            return new Response\HtmlResponse(
                $html,
                200,
                [
                    'Set-Cookie' => sprintf(
                        'oauth_authorize_request=%s; Expires=%s',
                        urlencode(KeyCrypt::encrypt(
                            json_encode([
                                'user_id' => $userId,
                            ]),
                            $this->pathToPrivateKey
                        )),
                        (new \DateTime())->add(new \DateInterval('PT5M'))->format('D, d M Y H:i:s e')
                    ),
                ]
            );
        }

        // The user has either approved or denied the client, so redirect them back
        $redirectUri = new Uri($client->getRedirectUri());
        parse_str($redirectUri->getQuery(), $redirectPayload);

        $stateParameter = $this->getQueryStringParameter('state', $request);
        if ($stateParameter !== null) {
            $redirectPayload['state'] = $stateParameter;
        }

        // THe user approved the client, redirect them back with an auth code
        if ($userHasApprovedClient === true) {
            $authCode = $this->issueAuthCode(
                $this->authCodeTTL,
                $client,
                $userId,
                $redirectUri,
                $scopes
            );

            $redirectPayload['code'] = KeyCrypt::encrypt(
                json_encode(
                    [
                        'client_id'    => $authCode->getClient()->getIdentifier(),
                        'redirect_uri' => $authCode->getRedirectUri(),
                        'auth_code_id' => $authCode->getIdentifier(),
                        'scopes'       => $authCode->getScopes(),
                        'user_id'      => $authCode->getUserIdentifier(),
                        'expire_time'  => (new \DateTime())->add($this->authCodeTTL)->format('U'),
                    ]
                ),
                $this->pathToPrivateKey
            );

            return new Response\RedirectResponse($redirectUri->withQuery(http_build_query($redirectPayload)));
        }

        // The user denied the client, redirect them back with an error
        $exception = OAuthServerException::accessDenied('The user denied the request', (string) $redirectUri);

        return $exception->generateHttpResponse();
    }

    /**
     * Respond to an access token request.
     *
     * @param \Psr\Http\Message\ServerRequestInterface                  $request
     * @param \League\OAuth2\Server\ResponseTypes\ResponseTypeInterface $responseType
     * @param \DateInterval                                             $accessTokenTTL
     *
     * @throws \League\OAuth2\Server\Exception\OAuthServerException
     *
     * @return \League\OAuth2\Server\ResponseTypes\ResponseTypeInterface
     */
    protected function respondToAccessTokenRequest(
        ServerRequestInterface $request,
        ResponseTypeInterface $responseType,
        DateInterval $accessTokenTTL
    ) {
        // The redirect URI is required in this request
        $redirectUri = $this->getRequestParameter('redirect_uri', $request, null);
        if (is_null($redirectUri)) {
            throw OAuthServerException::invalidRequest('redirect_uri');
        }

        // Validate request
        $client = $this->validateClient($request);
        $encryptedAuthCode = $this->getRequestParameter('code', $request, null);

        if ($encryptedAuthCode === null) {
            throw OAuthServerException::invalidRequest('code');
        }

        // Validate the authorization code
        try {
            $authCodePayload = json_decode(KeyCrypt::decrypt($encryptedAuthCode, $this->pathToPublicKey));
            if (time() > $authCodePayload->expire_time) {
                throw OAuthServerException::invalidRequest('code', 'Authorization code has expired');
            }

            if ($this->getAuthCodeRepository()->isAuthCodeRevoked($authCodePayload->auth_code_id) === true) {
                throw OAuthServerException::invalidRequest('code', 'Authorization code has been revoked');
            }

            if ($authCodePayload->client_id !== $client->getIdentifier()) {
                throw OAuthServerException::invalidRequest('code', 'Authorization code was not issued to this client');
            }

            if ($authCodePayload->redirect_uri !== $redirectUri) {
                throw OAuthServerException::invalidRequest('redirect_uri', 'Invalid redirect URI');
            }
        } catch (\LogicException  $e) {
            throw OAuthServerException::invalidRequest('code', 'Cannot decrypt the authorization code');
        }

        // Issue and persist access + refresh tokens
        $accessToken = $this->issueAccessToken(
            $accessTokenTTL,
            $client,
            $authCodePayload->user_id,
            $authCodePayload->scopes
        );
        $refreshToken = $this->issueRefreshToken($accessToken);

        // Inject tokens into response type
        $responseType->setAccessToken($accessToken);
        $responseType->setRefreshToken($refreshToken);

        return $responseType;
    }

    /**
     * {@inheritdoc}
     */
    public function respondToRequest(
        ServerRequestInterface $request,
        ResponseTypeInterface $responseType,
        \DateInterval $accessTokenTTL
    ) {
        if (array_key_exists('response_type', $request->getQueryParams())
            && $request->getQueryParams()['response_type'] === 'code'
            && array_key_exists('client_id', $request->getQueryParams())
        ) {
            return $this->respondToAuthorizationRequest($request);
        } elseif (parent::canRespondToRequest($request)) {
            return $this->respondToAccessTokenRequest($request, $responseType, $accessTokenTTL);
        } else {
            throw OAuthServerException::serverError('respondToRequest() should not have been called');
        }
    }

    /**
     * @inheritdoc
     */
    public function canRespondToRequest(ServerRequestInterface $request)
    {
        return
            (
                array_key_exists('response_type', $request->getQueryParams())
                && $request->getQueryParams()['response_type'] === 'code'
                && isset($request->getQueryParams()['client_id'])
<<<<<<< HEAD
            )
            || parent::canRespondToRequest($request)
        );
=======
            ) || (parent::canRespondToRequest($request));
>>>>>>> da53067e
    }

    /**
     * Return the grant identifier that can be used in matching up requests.
     *
     * @return string
     */
    public function getIdentifier()
    {
        return 'authorization_code';
    }
<<<<<<< HEAD
=======

    /**
     * {@inheritdoc}
     */
    public function respondToRequest(
        ServerRequestInterface $request,
        ResponseTypeInterface $responseType,
        \DateInterval $accessTokenTTL
    ) {
        if (
            array_key_exists('response_type', $request->getQueryParams())
            && $request->getQueryParams()['response_type'] === 'code'
        ) {
            return $this->respondToAuthorizationRequest($request);
        }

        return $this->respondToAccessTokenRequest($request, $responseType, $accessTokenTTL);
    }
>>>>>>> da53067e
}<|MERGE_RESOLUTION|>--- conflicted
+++ resolved
@@ -326,16 +326,14 @@
         ResponseTypeInterface $responseType,
         \DateInterval $accessTokenTTL
     ) {
-        if (array_key_exists('response_type', $request->getQueryParams())
+        if (
+            array_key_exists('response_type', $request->getQueryParams())
             && $request->getQueryParams()['response_type'] === 'code'
-            && array_key_exists('client_id', $request->getQueryParams())
         ) {
             return $this->respondToAuthorizationRequest($request);
-        } elseif (parent::canRespondToRequest($request)) {
-            return $this->respondToAccessTokenRequest($request, $responseType, $accessTokenTTL);
-        } else {
-            throw OAuthServerException::serverError('respondToRequest() should not have been called');
-        }
+        }
+
+        return $this->respondToAccessTokenRequest($request, $responseType, $accessTokenTTL);
     }
 
     /**
@@ -348,13 +346,8 @@
                 array_key_exists('response_type', $request->getQueryParams())
                 && $request->getQueryParams()['response_type'] === 'code'
                 && isset($request->getQueryParams()['client_id'])
-<<<<<<< HEAD
             )
-            || parent::canRespondToRequest($request)
-        );
-=======
-            ) || (parent::canRespondToRequest($request));
->>>>>>> da53067e
+            || parent::canRespondToRequest($request);
     }
 
     /**
@@ -366,25 +359,4 @@
     {
         return 'authorization_code';
     }
-<<<<<<< HEAD
-=======
-
-    /**
-     * {@inheritdoc}
-     */
-    public function respondToRequest(
-        ServerRequestInterface $request,
-        ResponseTypeInterface $responseType,
-        \DateInterval $accessTokenTTL
-    ) {
-        if (
-            array_key_exists('response_type', $request->getQueryParams())
-            && $request->getQueryParams()['response_type'] === 'code'
-        ) {
-            return $this->respondToAuthorizationRequest($request);
-        }
-
-        return $this->respondToAccessTokenRequest($request, $responseType, $accessTokenTTL);
-    }
->>>>>>> da53067e
 }