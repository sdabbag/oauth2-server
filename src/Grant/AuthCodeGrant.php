--- conflicted
+++ resolved
@@ -153,11 +153,7 @@
                 case 'S256':
                     if (
                         hash_equals(
-<<<<<<< HEAD
-                            rtrim(strtr(base64_encode(hash('sha256', $codeVerifier, true)), '+/', '-_'), '='),
-=======
                             hash('sha256', strtr(rtrim(base64_encode($codeVerifier), '='), '+/', '-_')),
->>>>>>> 57ca83a8
                             $authCodePayload->code_challenge
                         ) === false
                     ) {
