--- conflicted
+++ resolved
@@ -182,12 +182,7 @@
             $this->getIdentifier(),
             $clientId,
             $clientSecret,
-<<<<<<< HEAD
-            $redirectUri,
-            $this->getIdentifier()
-=======
-            null
->>>>>>> 95919a68
+            $redirectUri
         );
 
         if (!$client instanceof ClientEntityInterface) {
