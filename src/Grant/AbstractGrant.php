--- conflicted
+++ resolved
@@ -190,60 +190,16 @@
 
         if ($client instanceof ClientEntityInterface === false) {
             $this->getEmitter()->emit(new RequestEvent(RequestEvent::CLIENT_AUTHENTICATION_FAILED, $request));
-            throw OAuthServerException::invalidClient($request);
-        }
-
+            throw OAuthServerException::invalidClient();
+        }
+
+        // If a redirect URI is provided ensure it matches what is pre-registered
         $redirectUri = $this->getRequestParameter('redirect_uri', $request, null);
-
         if ($redirectUri !== null) {
-<<<<<<< HEAD
-            if (
-                is_string($client->getRedirectUri())
-                && (strcmp($client->getRedirectUri(), $redirectUri) !== 0)
-            ) {
-                $this->getEmitter()->emit(new RequestEvent(RequestEvent::CLIENT_AUTHENTICATION_FAILED, $request));
-                throw OAuthServerException::invalidClient($request);
-            } elseif (
-                is_array($client->getRedirectUri())
-                && in_array($redirectUri, $client->getRedirectUri(), true) === false
-            ) {
-                $this->getEmitter()->emit(new RequestEvent(RequestEvent::CLIENT_AUTHENTICATION_FAILED, $request));
-                throw OAuthServerException::invalidClient($request);
-            }
-=======
             $this->validateRedirectUri($redirectUri, $client, $request);
->>>>>>> 8184f771
         }
 
         return $client;
-    }
-
-    /**
-     * Validate redirectUri from the request.
-     * If a redirect URI is provided ensure it matches what is pre-registered
-     *
-     * @param string                 $redirectUri
-     * @param ClientEntityInterface  $client
-     * @param ServerRequestInterface $request
-     *
-     * @throws OAuthServerException
-     */
-    protected function validateRedirectUri(
-        string $redirectUri,
-        ClientEntityInterface $client,
-        ServerRequestInterface $request
-    ) {
-        if (is_string($client->getRedirectUri())
-            && (strcmp($client->getRedirectUri(), $redirectUri) !== 0)
-        ) {
-            $this->getEmitter()->emit(new RequestEvent(RequestEvent::CLIENT_AUTHENTICATION_FAILED, $request));
-            throw OAuthServerException::invalidClient();
-        } elseif (is_array($client->getRedirectUri())
-            && in_array($redirectUri, $client->getRedirectUri(), true) === false
-        ) {
-            $this->getEmitter()->emit(new RequestEvent(RequestEvent::CLIENT_AUTHENTICATION_FAILED, $request));
-            throw OAuthServerException::invalidClient();
-        }
     }
 
     /**
