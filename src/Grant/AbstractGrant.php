--- conflicted
+++ resolved
@@ -248,9 +248,8 @@
      */
     protected function getRequestParameter($parameter, ServerRequestInterface $request, $default = null)
     {
-        return (is_array($request->getParsedBody()) && isset($request->getParsedBody()[$parameter]))
-            ? $request->getParsedBody()[$parameter]
-            : $default;
+        $requestParameters = (array) $request->getParsedBody();
+        return isset($requestParameters[$parameter]) ? $requestParameters[$parameter] : $default;
     }
 
     /**
@@ -264,7 +263,7 @@
      */
     protected function getQueryStringParameter($parameter, ServerRequestInterface $request, $default = null)
     {
-        return (isset($request->getQueryParams()[$parameter])) ? $request->getQueryParams()[$parameter] : $default;
+        return isset($request->getQueryParams()[$parameter]) ? $request->getQueryParams()[$parameter] : $default;
     }
 
     /**
@@ -278,7 +277,7 @@
      */
     protected function getCookieParameter($parameter, ServerRequestInterface $request, $default = null)
     {
-        return (isset($request->getCookieParams()[$parameter])) ? $request->getCookieParams()[$parameter] : $default;
+        return isset($request->getCookieParams()[$parameter]) ? $request->getCookieParams()[$parameter] : $default;
     }
 
     /**
@@ -292,7 +291,7 @@
      */
     protected function getServerParameter($parameter, ServerRequestInterface $request, $default = null)
     {
-        return (isset($request->getServerParams()[$parameter])) ? $request->getServerParams()[$parameter] : $default;
+        return isset($request->getServerParams()[$parameter]) ? $request->getServerParams()[$parameter] : $default;
     }
 
     /**
@@ -377,15 +376,11 @@
      */
     public function canRespondToRequest(ServerRequestInterface $request)
     {
+        $requestParameters = (array) $request->getParsedBody();
+
         return (
-<<<<<<< HEAD
-            is_array($request->getParsedBody())
-            && isset($request->getParsedBody()['grant_type'])
-            && $request->getParsedBody()['grant_type'] === $this->identifier
-=======
-            isset($request->getParsedBody()['grant_type'])
-            && $request->getParsedBody()['grant_type'] === $this->getIdentifier()
->>>>>>> 655f6b97
+            array_key_exists('grant_type', $requestParameters)
+            && $requestParameters['grant_type'] === $this->getIdentifier()
         );
     }
 }