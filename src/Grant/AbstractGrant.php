--- conflicted
+++ resolved
@@ -441,16 +441,11 @@
      */
     public function canRespondToRequest(ServerRequestInterface $request)
     {
-<<<<<<< HEAD
         $requestParameters = (array) $request->getParsedBody();
 
         return (
             array_key_exists('grant_type', $requestParameters)
             && $requestParameters['grant_type'] === $this->getIdentifier()
         );
-=======
-        return isset($request->getParsedBody()['grant_type'])
-        && $request->getParsedBody()['grant_type'] === $this->getIdentifier();
->>>>>>> da53067e
     }
 }