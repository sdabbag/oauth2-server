--- conflicted
+++ resolved
@@ -10,10 +10,7 @@
 namespace League\OAuth2\Server\Grant;
 
 use DateInterval;
-<<<<<<< HEAD
-=======
 use DateTime;
->>>>>>> 2eb1cf79
 use League\OAuth2\Server\Entities\ClientEntityInterface;
 use League\OAuth2\Server\Entities\UserEntityInterface;
 use League\OAuth2\Server\Exception\OAuthServerException;
@@ -210,11 +207,7 @@
                     [
                         'access_token' => (string) $accessToken,
                         'token_type'   => 'Bearer',
-<<<<<<< HEAD
                         'expires_in'   => $accessToken->getExpiryDateTime()->getTimestamp() - \time(),
-=======
-                        'expires_in'   => $accessToken->getExpiryDateTime()->getTimestamp() - (new DateTime())->getTimestamp(),
->>>>>>> 2eb1cf79
                         'state'        => $authorizationRequest->getState(),
                     ],
                     $this->queryDelimiter
