--- conflicted
+++ resolved
@@ -36,11 +36,7 @@
     ) {
         // Validate request
         $client = $this->validateClient($request);
-<<<<<<< HEAD
         $scopes = $this->validateScopes($request, $scopeDelimiter, $client);
-=======
-        $scopes = $this->validateScopes($this->getRequestParameter('scope', $request), $client);
->>>>>>> 660378c7
 
         // Issue and persist access token
         $accessToken = $this->issueAccessToken($tokenTTL, $client, $client->getIdentifier(), $scopes);
