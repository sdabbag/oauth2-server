<?php

namespace Oauth2\Authentication;

class ClientException extends \Exception
{

}

class UserException extends \Exception
{

}

class ServerException extends \Exception
{

}

class Server
{
    /**
     * Reference to the database abstractor
     * @var object
     */
    private $_db = null;

    /**
     * Server configuration
     * @var array
     */
    private $_config = array(
<<<<<<< HEAD
        'scope_delimeter'   =>  ',',
        'access_token_ttl'  =>  3600
=======
        'scope_delimeter'    =>  ',',
        'access_token_ttl'   =>  3600
>>>>>>> 0f6f5e29
    );

    /**
     * Supported response types
     * @var array
     */
    private $_responseTypes =   array(
        'code'
    );

    /**
     * Supported grant types
     * @var array
     */
    private $_grantTypes    =   array(
        'authorization_code',
        'user_credentials',
        'refresh_token',
    );

    /**
     * Exception error codes
     * @var array
     */
    public $exceptionCodes = array(
        0   =>  'invalid_request',
        1   =>  'unauthorized_client',
        2   =>  'access_denied',
        3   =>  'unsupported_response_type',
        4   =>  'invalid_scope',
        5   =>  'server_error',
        6   =>  'temporarily_unavailable',
        7   =>  'unsupported_grant_type',
        8   =>  'invalid_client',
        9   =>  'invalid_grant'
    );

    /**
     * Error codes.
     *
     * To provide i8ln errors just overwrite the keys
     *
     * @var array
     */
    public $errors = array(
        'invalid_request'           =>  'The request is missing a required parameter, includes an invalid parameter value, includes a parameter more than once, or is otherwise malformed. Check the "%s" parameter.',
        'unauthorized_client'       =>  'The client is not authorized to request an access token using this method.',
        'access_denied'             =>  'The resource owner or authorization server denied the request.',
        'unsupported_response_type' =>  'The authorization server does not support obtaining an access token using this method.',
        'invalid_scope'             =>  'The requested scope is invalid, unknown, or malformed. Check the "%s" scope.',
        'server_error'              =>  'The authorization server encountered an unexpected condition which prevented it from fulfilling the request.',
        'temporarily_unavailable'   =>  'The authorization server is currently unable to handle the request due to a temporary overloading or maintenance of the server.',
        'unsupported_grant_type'    =>  'The authorization grant type is not supported by the authorization server',
        'invalid_client'            =>  'Client authentication failed',
        'invalid_grant'             =>  'The provided authorization grant is invalid, expired, revoked, does not match the redirection URI used in the authorization request, or was issued to another client. Check the "%s" parameter.',
        'invalid_credentials'       =>  'Invalid Credentials',
        'invalid_refresh'           =>  'Invalid Refresh Token',
    );

    /**
     * Constructor
     *
     * @access public
     * @param  array $options Optional list of options to overwrite the defaults
     * @return void
     */
    public function __construct($options = null)
    {
        if ($options !== null) {
            $this->options = array_merge($this->_config, $options);
        }
    }

    /**
     * Register a database abstrator class
     *
     * @access public
     * @param  object $db A class that implements OAuth2ServerDatabase
     * @return void
     */
    public function registerDbAbstractor($db)
    {
        $this->_db = $db;
    }

    /**
     * Check client authorise parameters
     *
     * @access public
     * @param  array $authParams Optional array of parsed $_GET keys
     * @return array             Authorise request parameters
     */
    public function checkClientAuthoriseParams($authParams = null)
    {
        $params = array();

        // Client ID
        if ( ! isset($authParams['client_id']) && ! isset($_GET['client_id'])) {

            throw new ClientException(sprintf($this->errors['invalid_request'], 'client_id'), 0);

        } else {

            $params['client_id'] = (isset($authParams['client_id'])) ?
                                            $authParams['client_id'] :
                                            $_GET['client_id'];

        }

        // Redirect URI
        if ( ! isset($authParams['redirect_uri']) && ! isset($_GET['redirect_uri'])) {

            throw new ClientException(sprintf($this->errors['invalid_request'], 'redirect_uri'), 0);

        } else {

            $params['redirect_uri'] = (isset($authParams['redirect_uri'])) ?
                                                $authParams['redirect_uri'] :
                                                $_GET['redirect_uri'];

        }

        // Validate client ID and redirect URI
        $clientDetails = $this->_dbCall(
            'validateClient',
            $params['client_id'],
            null,
            $params['redirect_uri']
        );

        if ($clientDetails === false) {

            throw new ClientException($this->errors['invalid_client'], 8);
        }

        $params['client_details'] = $clientDetails;

        // Response type
        if ( ! isset($authParams['response_type']) && ! isset($_GET['response_type'])) {

            throw new ClientException(sprintf($this->errors['invalid_request'], 'response_type'), 0);

        } else {

            $params['response_type'] = (isset($authParams['response_type'])) ?
                                                $authParams['response_type'] :
                                                $_GET['response_type'];

            // Ensure response type is one that is recognised
            if ( ! in_array($params['response_type'], $this->_responseTypes)) {

                throw new ClientException($this->errors['unsupported_response_type'], 3);

            }
        }

        // Get and validate scopes
        if (isset($authParams['scope']) || isset($_GET['scope'])) {

            $scopes = (isset($_GET['scope'])) ?
                                $_GET['scope'] :
                                $authParams['scope'];

            $scopes = explode($this->_config['scope_delimeter'], $scopes);

            // Remove any junk scopes
            for ($i = 0; $i < count($scopes); $i++) {

                $scopes[$i] = trim($scopes[$i]);

                if ($scopes[$i] === '') {
                    unset($scopes[$i]);
                }
            }

            if (count($scopes) === 0) {

                throw new ClientException(sprintf($this->errors['invalid_request'], 'scope'), 0);
            }

            $params['scopes'] = array();

            foreach ($scopes as $scope) {

                $scopeDetails = $this->_dbCall(
                    'getScope',
                    $scope
                );

                if ($scopeDetails === false) {

                    throw new ClientException(sprintf($this->errors['invalid_scope'], $scope), 4);

                }

                $params['scopes'][] = $scopeDetails;

            }
        }

        return $params;
    }

    /**
     * Parse a new authorise request
     *
     * @param  string $type            The session owner's type
     * @param  string $typeId          The session owner's ID
     * @param  array  $authoriseParams The authorise request $_GET parameters
     * @return string                  An authorisation code
     */
    public function newAuthoriseRequest($type, $typeId, $authoriseParams)
    {
        // Remove any old sessions the user might have
        $this->_dbCall(
            'deleteSession',
            $authoriseParams['client_id'],
            $type,
            $typeId
        );

        // Create the new auth code
        $authCode = $this->newAuthCode(
            $authoriseParams['client_id'],
            'user',
            $typeId,
            $authoriseParams['redirect_uri'],
            $authoriseParams['scopes']
        );

        return $authCode;
    }

    /**
     * Generate a unique code
     *
     * Generate a unique code for an authorisation code, or token
     *
     * @return string A unique code
     */
    private function generateCode()
    {
        return sha1(uniqid(microtime()));
    }

    /**
     * Create a new authorisation code
     *
     * @param  string $clientId    The client ID
     * @param  string $type        The type of the owner of the session
     * @param  string $typeId      The session owner's ID
     * @param  string $redirectUri The redirect URI
     * @param  array  $scopes      The requested scopes
     * @param  string $accessToken The access token (default = null)
     * @return string              An authorisation code
     */
    private function newAuthCode($clientId, $type, $typeId, $redirectUri, $scopes = array(), $accessToken = null, $refreshToken = null)
    {
        $authCode = $this->generateCode();

        // If an access token exists then update the existing session with the
        // new authorisation code otherwise create a new session
        if ($accessToken !== null) {

            $this->_dbCall(
                'updateSession',
                $clientId,
                $type,
                $typeId,
                $authCode,
                $accessToken,
                $refreshToken,
                'requested'
            );

        } else {

            // Delete any existing sessions just to be sure
            $this->_dbCall('deleteSession', $clientId, $type, $typeId);

            // Create a new session
            $sessionId = $this->_dbCall(
                'newSession',
                $clientId,
                $redirectUri,
                $type,
                $typeId,
                $authCode,
                null,
                null,
                'requested'
            );

            // Add the scopes
            foreach ($scopes as $key => $scope) {

                $this->_dbCall(
                    'addSessionScope',
                    $sessionId,
                    $scope['scope']
                );

            }

        }

        return $authCode;
    }

    /**
     * Issue an access token
     *
     * @access public
     *
     * @param  array $authParams Optional array of parsed $_POST keys
     *
     * @return array             Authorise request parameters
     */
    public function issueAccessToken($authParams = null)
    {
        $params = array();

        if ( ! isset($authParams['grant_type']) && ! isset($_POST['grant_type'])) {

            throw new ClientException(sprintf($this->errors['invalid_request'], 'grant_type'), 0);

        } else {

            $params['grant_type'] = (isset($authParams['grant_type'])) ?
                                                $authParams['grant_type'] :
                                                $_POST['grant_type'];

            // Ensure grant type is one that is recognised
            if ( ! in_array($params['grant_type'], $this->_grantTypes)) {

                throw new ClientException($this->errors['unsupported_grant_type'], 7);

            }
        }

        switch ($params['grant_type'])
        {

            case 'authorization_code': // Authorization code grant
                return $this->completeAuthCodeGrant($authParams, $params);
                break;

            case 'user_credentials':
                return $this->completeUserCredentialsGrant($authParams, $params);
                break;

            case 'refresh_token': // Refresh token
                return $this->completeRefreshTokenGrant($authParams, $params);
                break;

            case 'password': // Resource owner password credentials grant
            case 'client_credentials': // Client credentials grant

            default: // Unsupported
                throw new ServerException($this->errors['server_error'] . 'Tried to process an unsuppported grant type.', 5);
                break;
        }
    }

    /**
     * Complete the authorisation code grant
     *
     * @access private
     *
     * @param  array $authParams Array of parsed $_POST keys
     * @param  array $params     Generated parameters from issueAccessToken()
     *
     * @return array             Authorise request parameters
     */
    private function completeAuthCodeGrant($authParams = array(), $params = array())
    {
        // Client ID
        if ( ! isset($authParams['client_id']) && ! isset($_POST['client_id'])) {

            throw new ClientException(sprintf($this->errors['invalid_request'], 'client_id'), 0);

        } else {

            $params['client_id'] = (isset($authParams['client_id'])) ?
                                            $authParams['client_id'] :
                                            $_POST['client_id'];

        }

        // Client secret
        if ( ! isset($authParams['client_secret']) && ! isset($_POST['client_secret'])) {

            throw new ClientException(sprintf($this->errors['invalid_request'], 'client_secret'), 0);

        } else {

            $params['client_secret'] = (isset($authParams['client_secret'])) ?
                                                $authParams['client_secret'] :
                                                $_POST['client_secret'];

        }

        // Redirect URI
        if ( ! isset($authParams['redirect_uri']) && ! isset($_POST['redirect_uri'])) {

            throw new ClientException(sprintf($this->errors['invalid_request'], 'redirect_uri'), 0);

        } else {

            $params['redirect_uri'] = (isset($authParams['redirect_uri'])) ?
                                                $authParams['redirect_uri'] :
                                                $_POST['redirect_uri'];

        }

        // Validate client ID and redirect URI
        $clientDetails = $this->_dbCall(
            'validateClient',
            $params['client_id'],
            $params['client_secret'],
            $params['redirect_uri']
        );

        if ($clientDetails === false) {

            throw new ClientException($this->errors['invalid_client'], 8);
        }

        // The authorization code
        if ( ! isset($authParams['code']) && ! isset($_POST['code'])) {

            throw new ClientException(sprintf($this->errors['invalid_request'], 'code'), 0);

        } else {

            $params['code'] = (isset($authParams['code'])) ?
                                        $authParams['code'] :
                                        $_POST['code'];

        }

        // Verify the authorization code matches the client_id and the
        //  request_uri
        $session = $this->_dbCall(
            'validateAuthCode',
            $params['client_id'],
            $params['redirect_uri'],
            $params['code']
        );

        if ( ! $session) {

            throw new ClientException(sprintf($this->errors['invalid_grant'], 'code'), 9);

        } else {

            // A session ID was returned so update it with an access token,
            //  remove the authorisation code, change the stage to 'granted'

            $accessToken = $this->generateCode();
            $refreshToken = $this->generateCode();

            $accessTokenExpires = ($this->_config['access_token_ttl'] === null) ?
                                    null :
                                    time() + $this->_config['access_token_ttl'];
            $accessTokenExpiresIn = ($this->_config['access_token_ttl'] === null) ? 0 : $this->_config['access_token_ttl'];

            $this->_dbCall(
                'updateSession',
                $session['id'],
                null,
                $accessToken,
                $refreshToken,
                $accessTokenExpires,
                'granted'
            );

            // Update the session's scopes to reference the access token
            $this->_dbCall(
                'updateSessionScopeAccessToken',
                $session['id'],
                $accessToken,
                $refreshToken
            );

            return array(
                'access_token'  =>  $accessToken,
                'refresh_token' =>  $refreshToken,
                'token_type'    =>  'bearer',
                'expires'       =>  $accessTokenExpires,
                'expires_in'    =>  $accessTokenExpiresIn
            );
        }
    }

    /**
     * Complete the user credentials grant
     *
     * @access private
     *
     * @param  array $authParams Array of parsed $_POST keys
     * @param  array $params     Generated parameters from issueAccessToken()
     *
     * @return array             Authorise request parameters
     */
    private function completeUserCredentialsGrant($authParams = array(), $params = array())
    {
        $params = array();

        if ( ! isset($authParams['user_auth_callback'])) {
            throw new \InvalidArgumentException('You must set a user_auth_callback when using the user_credentials grant type.');
        }

        // Client ID
        if ( ! isset($authParams['client_id']) && ! isset($_POST['client_id'])) {
            throw new ClientException(sprintf($this->errors['invalid_request'], 'client_id'), 0);
        } else {
            $params['client_id'] = (isset($authParams['client_id'])) ?
                                            $authParams['client_id'] :
                                            $_POST['client_id'];
        }

        // Client secret
        if ( ! isset($authParams['client_secret']) && ! isset($_POST['client_secret'])) {
            throw new ClientException(sprintf($this->errors['invalid_request'], 'client_secret'), 0);
        } else {
            $params['client_secret'] = (isset($authParams['client_secret'])) ?
                                                $authParams['client_secret'] :
                                                $_POST['client_secret'];
        }

        // Validate client ID and redirect URI
        $clientDetails = $this->_dbCall(
            'validateClient',
            $params['client_id'],
            $params['client_secret'],
            null
        );

        if ($clientDetails === false) {
            throw new \Oauth2\Authentication\ClientException($this->errors['invalid_client'], 8);
        }

        // Check for grant
        if ( ! isset($_POST['grant_type'])) {
            throw new \Oauth2\Authentication\ClientException(sprintf($this->errors['invalid_request'], 'client_id'), 0);
        } else {
            $params['grant_type'] = $_POST['grant_type'];
        }

        if ($params['grant_type'] == 'user_credentials')
        {
            // Check if user's u+p are correct
            $userId = call_user_func($authParams['user_auth_callback']);

            if ($userId === false)
            {
                throw new \Oauth2\Authentication\ClientException($this->errors['invalid_credentials'], 0);
            }

            else
            {
                // Generate an access token
                $accessToken = $this->generateCode();
                $refreshToken = $this->generateCode();

                $accessTokenExpires = ($this->_config['access_token_ttl'] === null) ?
                                        null :
                                        time() + $this->_config['access_token_ttl'];
                $accessTokenExpiresIn = ($this->_config['access_token_ttl'] === null) ? 0 : $this->_config['access_token_ttl'];

                // Delete any existing sessions just to be sure
                $this->_dbCall('deleteSession', $params['client_id'], 'user', $userId);

                // Create a new session
                $this->_dbCall('newSession', $params['client_id'], null, 'user', $userId, null, $accessToken, $refreshToken, $accessTokenExpires, 'granted');

                return array(
                    'access_token'  =>  $accessToken,
                    'refresh_token' =>  $refreshToken,
                    'token_type'    =>  'bearer',
                    'expires'       =>  $accessTokenExpires,
                    'expires_in'    =>  $accessTokenExpiresIn
                );
            }
        } else {
            throw new \Oauth2\Authentication\ClientException($this->errors['unsupported_grant_type'], 7);
        }

    }

    /**
     * Complete the refresh token grant
     *
     * @access private
     *
     * @param  array $authParams Array of parsed $_POST keys
     * @param  array $params     Generated parameters from issueAccessToken()
     *
     * @return array             Authorise request parameters
     */
    private function completeRefreshTokenGrant($authParams = array(), $params = array())
    {
        $params = array();

        // Check for grant
        if ( ! isset($_POST['grant_type'])) {
            throw new \Oauth2\Authentication\ClientException(sprintf($this->errors['invalid_request'], 'grant_type'), 0);
        } else {
            $params['grant_type'] = $_POST['grant_type'];
        }

        if ( ! isset($authParams['refresh_token']) && ! isset($_POST['refresh_token'])) {
            throw new ClientException(sprintf($this->errors['invalid_request'], 'refresh_token'), 0);
        } else {
            $params['refresh_token'] = (isset($authParams['refresh_token'])) ?
                                            $authParams['refresh_token'] :
                                            $_POST['refresh_token'];
        }

        if ($params['grant_type'] == 'refresh_token')
        {
            // Generate an access token
            $accessToken = $this->generateCode();
            $refreshToken = $this->generateCode();

            $accessTokenExpires = ($this->_config['access_token_ttl'] === null) ?
                                    null :
                                    time() + $this->_config['access_token_ttl'];

            $accessTokenExpiresIn = ($this->_config['access_token_ttl'] === null) ? 0 : $this->_config['access_token_ttl'];

            // Delete any existing sessions just to be sure
            $result = $this->_dbCall('refreshToken', $params['refresh_token'], $accessToken, $refreshToken, $accessTokenExpires);

            if ( ! $result) {
                throw new \Oauth2\Authentication\ClientException($this->errors['invalid_refresh'], 0);
            }

            return array(
                'access_token'  =>  $accessToken,
                'refresh_token' =>  $refreshToken,
                'token_type'    =>  'bearer',
                'expires'       =>  $accessTokenExpires,
                'expires_in'    =>  $accessTokenExpiresIn
            );
        } else {
            throw new \Oauth2\Authentication\ClientException($this->errors['unsupported_grant_type'], 7);
        }

    }

    /**
     * Generates the redirect uri with appended params
     *
     * @param  string $redirectUri     The redirect URI
     * @param  array  $params          The parameters to be appended to the URL
     * @param  string $query_delimeter The query string delimiter (default: ?)
     *
     * @return string                  The updated redirect URI
     */
    public function redirectUri($redirectUri, $params = array(), $queryDelimeter = '?')
    {

        if (strstr($redirectUri, $queryDelimeter)) {

            $redirectUri = $redirectUri . '&' . http_build_query($params);

        } else {

            $redirectUri = $redirectUri . $queryDelimeter . http_build_query($params);

        }

        return $redirectUri;

    }

    /**
     * Call database methods from the abstractor
     *
     * @return mixed The query result
     */
    private function _dbCall()
    {
        if ($this->_db === null) {
            throw new ServerException('No registered database abstractor');
        }

        if ( ! $this->_db instanceof Database) {
            throw new ServerException('Registered database abstractor is not an instance of Oauth2\Authentication\Database');
        }

        $args = func_get_args();
        $method = $args[0];
        unset($args[0]);
        $params = array_values($args);

        return call_user_func_array(array($this->_db, $method), $params);
    }
}<|MERGE_RESOLUTION|>--- conflicted
+++ resolved
@@ -30,13 +30,8 @@
      * @var array
      */
     private $_config = array(
-<<<<<<< HEAD
-        'scope_delimeter'   =>  ',',
-        'access_token_ttl'  =>  3600
-=======
         'scope_delimeter'    =>  ',',
         'access_token_ttl'   =>  3600
->>>>>>> 0f6f5e29
     );
 
     /**
