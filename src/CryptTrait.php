<?php
/**
 * Encrypt/decrypt with encryptionKey.
 *
 * @author      Alex Bilbie <hello@alexbilbie.com>
 * @copyright   Copyright (c) Alex Bilbie
 * @license     http://mit-license.org/
 *
 * @link        https://github.com/thephpleague/oauth2-server
 */

namespace League\OAuth2\Server;

use Defuse\Crypto\Crypto;
use Defuse\Crypto\Key;
use Exception;
use LogicException;

trait CryptTrait
{
    /**
     * @var string|Key
     */
    protected $encryptionKey;

    /**
     * Encrypt data with encryptionKey.
     *
     * @param string $unencryptedData
     *
     * @throws LogicException
     *
     * @return string
     */
    protected function encrypt($unencryptedData)
    {
        try {
            if ($this->encryptionKey instanceof Key) {
                return Crypto::encrypt($unencryptedData, $this->encryptionKey);
            }

            return Crypto::encryptWithPassword($unencryptedData, $this->encryptionKey);
<<<<<<< HEAD
        } catch (\Exception $e) {
            throw new \LogicException($e->getMessage(), null, $e);
=======
        } catch (Exception $e) {
            throw new LogicException($e->getMessage());
>>>>>>> 95a9f464
        }
    }

    /**
     * Decrypt data with encryptionKey.
     *
     * @param string $encryptedData
     *
     * @throws LogicException
     *
     * @return string
     */
    protected function decrypt($encryptedData)
    {
        try {
            if ($this->encryptionKey instanceof Key) {
                return Crypto::decrypt($encryptedData, $this->encryptionKey);
            }

            return Crypto::decryptWithPassword($encryptedData, $this->encryptionKey);
<<<<<<< HEAD
        } catch (\Exception $e) {
            throw new \LogicException($e->getMessage(), null, $e);
=======
        } catch (Exception $e) {
            throw new LogicException($e->getMessage());
>>>>>>> 95a9f464
        }
    }

    /**
     * Set the encryption key
     *
     * @param string|Key $key
     */
    public function setEncryptionKey($key = null)
    {
        $this->encryptionKey = $key;
    }
}<|MERGE_RESOLUTION|>--- conflicted
+++ resolved
@@ -40,13 +40,8 @@
             }
 
             return Crypto::encryptWithPassword($unencryptedData, $this->encryptionKey);
-<<<<<<< HEAD
-        } catch (\Exception $e) {
-            throw new \LogicException($e->getMessage(), null, $e);
-=======
         } catch (Exception $e) {
-            throw new LogicException($e->getMessage());
->>>>>>> 95a9f464
+            throw new LogicException($e->getMessage(), null, $e);
         }
     }
 
@@ -67,13 +62,8 @@
             }
 
             return Crypto::decryptWithPassword($encryptedData, $this->encryptionKey);
-<<<<<<< HEAD
-        } catch (\Exception $e) {
-            throw new \LogicException($e->getMessage(), null, $e);
-=======
         } catch (Exception $e) {
-            throw new LogicException($e->getMessage());
->>>>>>> 95a9f464
+            throw new LogicException($e->getMessage(), null, $e);
         }
     }
 
