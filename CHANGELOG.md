--- conflicted
+++ resolved
@@ -18,11 +18,8 @@
 - `issueAccessToken()` in the Abstract Grant no longer sets access token client, user ID or scopes. These values should already have been set when calling `getNewToken()` (PR #919)
 - No longer need to enable PKCE with `enableCodeExchangeProof` flag. Any client sending a code challenge will initiate PKCE checks. (PR #938)
 - Function `getClientEntity()` no longer performs client validation (PR #938)
-<<<<<<< HEAD
+- Password Grant now returns an invalid_grant error instead of invalid_credentials if a user cannot be validated (PR #967)
 - Use `DateTimeImmutable()` instead of `DateTime()`, `time()` instead of `(new DateTime())->getTimeStamp()`, and `DateTime::getTimeStamp()` instead of `DateTime::format('U')` (PR #963)
-=======
-- Password Grant now returns an invalid_grant error instead of invalid_credentials if a user cannot be validated (PR #967)
->>>>>>> 8e9368cf
 
 ### Removed
 - `enableCodeExchangeProof` flag (PR #938)
