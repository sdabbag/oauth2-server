# Changelog
All notable changes to this project will be documented in this file.

The format is based on [Keep a Changelog](http://keepachangelog.com/en/1.0.0/)
and this project adheres to [Semantic Versioning](http://semver.org/spec/v2.0.0.html).

## [Unreleased]

### Changed
- Replace `convertToJWT()` interface with a more generic `__toString()` to improve extensibility (PR #874)
- The `invalidClient()` function accepts a PSR-7 compliant `$serverRequest` argument to avoid accessing the `$_SERVER` global variable and improve testing (PR #899)
<<<<<<< HEAD
- `issueAccessToken()` in the Abstract Grant no longer sets access token client, user ID or scopes. These values should already have been set when calling `getNewToken()` (PR #919)
=======

## [7.2.0] - released 2018-06-23

### Changed
- Added new`validateRedirectUri` method AbstractGrant to remove three instances of code duplication (PR #912)
- Allow 640 as a crypt key file permission (PR #917)

### Added
- Function `hasRedirect()` added to `OAuthServerException` (PR #703)

### Fixed
- Catch and handle `BadMethodCallException` from the `verify()` method of the JWT token in the `validateAuthorization` method (PR #904)

## [4.1.7] - released 2018-06-23

### Fixed
- Ensure `empty()` function call only contains variable to be compatible with PHP 5.4 (PR #918)
>>>>>>> ca5fe109

## [7.1.1] - released 2018-05-21

### Fixed
- No longer set a WWW-Authenticate header for invalid clients if the client did not send an Authorization header in the original request (PR #902)

## [7.1.0] - released 2018-04-22

### Changed
- Changed hint for unsupportedGrantType exception so it no longer references the grant type parameter which isn't always expected (PR #893)
- Upgrade PHPStan checks to level 7 (PR #856)

### Added
- Added event emitters for issued access and refresh tokens (PR #860)
- Can now use Defuse\Crypto\Key for encryption/decryption of keys which is faster than the Cryto class (PR #812)

### Removed
- Remove paragone/random_compat from dependencies

## [7.0.0] - released 2018-02-18

### Added
- Use PHPStan for static analysis of code (PR #848)
- Enforce stricter static analysis checks and upgrade library dependencies (PR #852)
- Provide PHPStan coverage for tests and update PHPUnit (PR #849)
- Get and set methods for OAuth Server Exception payloads. Allow implementer to specify the JSON encode options (PR #719)

### Changed
- ClientRepository interface will now accept null for the Grant type to improve extensibility options (PR #607)
- Do not issue an error if key file permissions are 400 or 440 (PR #839)
- Skip key file creation if the file already exists (PR #845)
- Change changelog format and update readme

### Removed
- Support for PHP 5.6
- Support for version 5.x and 6.x of the library

### Fixed
- PKCE implementation (PR #744)
- Set correct redirect URI when validating scopes (PR #840)
- S256 code challenege method (PR #842)
- Accept RSA key with CRLF line endings (PR #805)

## [6.1.1] - 2017-12-23

- Removed check on empty scopes

## [6.1.0] - 2017-12-23

- Changed the token type issued by the Implicit Grant to be Bearer instead of bearer. (PR #724)
- Replaced call to array_key_exists() with the faster isset() on the Implicit Grant. (PR #749)
- Allow specification of query delimiter character in the Password Grant (PR #801)
- Add Zend Diactoros library dependency to examples (PR #678)
- Can set default scope for the authorization endpoint. If no scope is passed during an authorization request, the default scope will be used if set. If not, the server will issue an invalid scope exception (PR #811)
- Added validation for redirect URIs on the authorization end point to ensure exactly one redirection URI has been passed (PR #573)

## [6.0.2] - 2017-08-03

- An invalid refresh token that can't be decrypted now returns a HTTP 401 error instead of HTTP 400 (Issue #759)
- Removed chmod from CryptKey and add toggle to disable checking (Issue #776)
- Fixes invalid code challenge method payload key name (Issue #777)

## [6.0.1] - 2017-07-19

To address feedback from the security release the following change has been made:

- If an RSA key cannot be chmod'ed to 600 then it will now throw a E_USER_NOTICE instead of an exception.

## [6.0.0] - 2017-07-01

- Breaking change: The `AuthorizationServer` constructor now expects an encryption key string instead of a public key
- Remove support for HHVM
- Remove support for PHP 5.5

## [5.1.4] - 2017-07-01

- Fixed multiple security vulnerabilities as a result of a security audit paid for by the [Mozilla Secure Open Source Fund](https://wiki.mozilla.org/MOSS/Secure_Open_Source). All users of this library are encouraged to update as soon as possible to this version or version 6.0 or greater.
	- It is recommended on each `AuthorizationServer` instance you set the `setEncryptionKey()`. This will result in stronger encryption being used. If this method is not set messages will be sent to the defined error handling routines (using `error_log`). Please see the examples and documentation for examples.
- TravisCI now tests PHP 7.1 (Issue #671)
- Fix middleware example fatal error (Issue #682)
- Fix typo in the first README sentence (Issue #690)
- Corrected DateInterval from 1 min to 1 month (Issue #709)

## [5.1.3] - 2016-10-12

- Fixed WWW-Authenticate header (Issue #669)
- Increase the recommended RSA key length from 1024 to 2048 bits (Issue #668)

## [5.1.2] - 2016-09-19

- Fixed `finalizeScopes` call (Issue #650)

## [5.1.1] - 2016-07-26

- Improved test suite (Issue #614)
- Updated docblocks (Issue #616)
- Replace `array_shift` with `foreach` loop (Issue #621)
- Allow easy addition of custom fields to Bearer token response (Issue #624)
- Key file auto-generation from string (Issue #625)

## [5.1.0] - 2016-06-28

- Implemented RFC7636 (Issue #574)
- Unify middleware exception responses (Issue #578)
- Updated examples (Issue #589)
- Ensure state is in access denied redirect (Issue #597)
- Remove redundant `isExpired()` method from entity interfaces and traits (Issue #600)
- Added a check for unique access token constraint violation (Issue #601)
- Look at Authorization header directly for HTTP Basic auth checks (Issue #604)
- Added catch Runtime exception when parsing JWT string (Issue #605)
- Allow `paragonie/random_compat` 2.x (Issue #606)
- Added `indigophp/hash-compat` to Composer suggestions and `require-dev` for PHP 5.5 support

## [5.0.3] - 2016-05-04

- Fix hints in PasswordGrant (Issue #560)
- Add meaning of `Resource owner` to terminology.md (Issue #561)
- Use constant for event name instead of explicit string (Issue #563)
- Remove unused request property (Issue #564)
- Correct wrong phpdoc (Issue #569)
- Fixed typo in exception string (Issue #570)

## [5.0.2] - 2016-04-18

- `state` parameter is now correctly returned after implicit grant authorization
- Small code and docblock improvements

## [5.0.1] - 2016-04-18

- Fixes an issue (#550) whereby it was unclear whether or not to validate a client's secret during a request.

## [5.0.0] - 2016-04-17

Version 5 is a complete code rewrite.

- Renamed Server class to AuthorizationServer
- Added ResourceServer class
- Run unit tests again PHP 5.5.9 as it's the minimum supported version
- Enable PHPUnit 5.0 support
- Improved examples and documentation
- Make it clearer that the implicit grant doesn't support refresh tokens
- Improved refresh token validation errors
- Fixed refresh token expiry date

## [5.0.0-RC2] - 2016-04-10

- Allow multiple client redirect URIs (Issue #511)
- Remove unused mac token interface (Issue #503)
- Handle RSA key passphrase (Issue #502)
- Remove access token repository from response types (Issue #501)
- Remove unnecessary methods from entity interfaces (Issue #490)
- Ensure incoming JWT hasn't expired (Issue #509)
- Fix client identifier passed where user identifier is expected (Issue #498)
- Removed built-in entities; added traits to for quick re-use (Issue #504)
- Redirect uri is required only if the "redirect_uri" parameter was included in the authorization request (Issue #514)
- Removed templating for auth code and implicit grants (Issue #499)

## [5.0.0-RC1] - 2016-03-24

Version 5 is a complete code rewrite.

- JWT support
- PSR-7 support
- Improved exception errors
- Replace all occurrences of the term "Storage" with "Repository"
- Simplify repositories
- Entities conform to interfaces and use traits
- Auth code grant updated
  - Allow support for public clients
  - Add support for #439
- Client credentials grant updated
- Password grant updated
  - Allow support for public clients
- Refresh token grant updated
- Implement Implicit grant
- Bearer token output type
- Remove MAC token output type
- Authorization server rewrite
- Resource server class moved to PSR-7 middleware
- Tests
- Much much better documentation

## [4.1.5] - 2016-01-04

- Enable Symfony 3.0 support (#412)

## [4.1.4] - 2015-11-13

- Fix for determining access token in header (Issue #328)
- Refresh tokens are now returned for MAC responses (Issue #356)
- Added integration list to readme (Issue #341)
- Expose parameter passed to exceptions (Issue #345)
- Removed duplicate routing setup code (Issue #346)
- Docs fix (Issues #347, #360, #380)
- Examples fix (Issues #348, #358)
- Fix typo in docblock (Issue #352)
- Improved timeouts for MAC tokens (Issue #364)
- `hash_hmac()` should output raw binary data, not hexits (Issue #370)
- Improved regex for matching all Base64 characters (Issue #371)
- Fix incorrect signature parameter (Issue #372)
- AuthCodeGrant and RefreshTokenGrant don't require client_secret (Issue #377)
- Added priority argument to event listener (Issue #388)

## [4.1.3] - 2015-03-22

- Docblock, namespace and inconsistency fixes (Issue #303)
- Docblock type fix (Issue #310)
- Example bug fix (Issue #300)
- Updated league/event to ~2.1 (Issue #311)
- Fixed missing session scope (Issue #319)
- Updated interface docs (Issue #323)
- `.travis.yml` updates

## [4.1.2] - 2015-01-01

- Remove side-effects in hash_equals() implementation (Issue #290)

## [4.1.1] - 2014-12-31

- Changed `symfony/http-foundation` dependency version to `~2.4` so package can be installed in Laravel `4.1.*`

## [4.1.0] - 2014-12-27

- Added MAC token support (Issue #158)
- Fixed example init code (Issue #280)
- Toggle refresh token rotation (Issue #286)
- Docblock fixes

## [4.0.5] - 2014-12-15

- Prevent duplicate session in auth code grant (Issue #282)

## [4.0.4] - 2014-12-03

- Ensure refresh token hasn't expired (Issue #270)

## [4.0.3] - 2014-12-02

- Fix bad type hintings (Issue #267)
- Do not forget to set the expire time (Issue #268)

## [4.0.2] - 2014-11-21

- Improved interfaces (Issue #255)
- Learnt how to spell delimiter and so `getScopeDelimiter()` and `setScopeDelimiter()` methods have been renamed
- Docblock improvements (Issue #254)

## [4.0.1] - 2014-11-09

- Alias the master branch in composer.json (Issue #243)
- Numerous PHP CodeSniffer fixes (Issue #244)
- .travis.yml update (Issue #245)
- The getAccessToken method should return an AccessTokenEntity object instead of a string in ResourceServer.php (#246)

## [4.0.0] - 2014-11-08

- Complete rewrite
- Check out the documentation - [http://oauth2.thephpleague.com](http://oauth2.thephpleague.com)

## [3.2.0] - 2014-04-16

- Added the ability to change the algorithm that is used to generate the token strings (Issue #151)

## [3.1.2] - 2014-02-26

- Support Authorization being an environment variable. [See more](http://fortrabbit.com/docs/essentials/quirks-and-constraints#authorization-header)

## [3.1.1] - 2013-12-05

- Normalize headers when `getallheaders()` is available (Issues #108 and #114)

## [3.1.0] - 2013-12-05

- No longer necessary to inject the authorisation server into a grant, the server will inject itself
- Added test for 1419ba8cdcf18dd034c8db9f7de86a2594b68605

## [3.0.1] - 2013-12-02

- Forgot to tell TravisCI from testing PHP 5.3

## [3.0.0] - 2013-12-02

- Fixed spelling of Implicit grant class (Issue #84)
- Travis CI now tests for PHP 5.5
- Fixes for checking headers for resource server (Issues #79 and #)
- The word "bearer" now has a capital "B" in JSON output to match OAuth 2.0 spec
- All grants no longer remove old sessions by default
- All grants now support custom access token TTL (Issue #92)
- All methods which didn't before return a value now return `$this` to support method chaining
- Removed the build in DB providers - these will be put in their own repos to remove baggage in the main repository
- Removed support for PHP 5.3 because this library now uses traits and will use other modern PHP features going forward
- Moved some grant related functions into a trait to reduce duplicate code

## [2.1.1] - 2013-06-02

- Added conditional `isValid()` flag to check for Authorization header only (thanks @alexmcroberts)
- Fixed semantic meaning of `requireScopeParam()` and `requireStateParam()` by changing their default value to true
- Updated some duff docblocks
- Corrected array key call in Resource.php (Issue #63)

## [2.1.0] - 2013-05-10

- Moved zetacomponents/database to "suggest" in composer.json. If you rely on this feature you now need to include " zetacomponents/database" into "require" key in your own composer.json. (Issue #51)
- New method in Refresh grant called `rotateRefreshTokens()`. Pass in `true` to issue a new refresh token each time an access token is refreshed. This parameter needs to be set to true in order to request reduced scopes with the new access token. (Issue #47)
- Rename `key` column in oauth_scopes table to `scope` as `key` is a reserved SQL word. (Issue #45)
- The `scope` parameter is no longer required by default as per the RFC. (Issue #43)
- You can now set multiple default scopes by passing an array into `setDefaultScope()`. (Issue #42)
- The password and client credentials grants now allow for multiple sessions per user. (Issue #32)
- Scopes associated to authorization codes are not held in their own table (Issue #44)
- Database schema updates.

## [2.0.5] - 2013-05-09

- Fixed `oauth_session_token_scopes` table primary key
- Removed `DEFAULT ''` that has slipped into some tables
- Fixed docblock for `SessionInterface::associateRefreshToken()`

## [2.0.4] - 2013-05-09

- Renamed primary key in oauth_client_endpoints table
- Adding missing column to oauth_session_authcodes

### Security
- A refresh token should be bound to a client ID

## [2.0.3] - 2013-05-08

- Fixed a link to code in composer.json

## [2.0.2] - 2013-05-08

- Updated README with wiki guides
- Removed `null` as default parameters in some methods in the storage interfaces
- Fixed license copyright

## [2.0.0] - 2013-05-08

**If you're upgrading from v1.0.8 there are lots of breaking changes**

- Rewrote the session storage interface from scratch so methods are more obvious
- Included a PDO driver which implements the storage interfaces so the library is more "get up and go"
- Further normalised the database structure so all sessions no longer contain infomation related to authorization grant (which may or may not be enabled)
- A session can have multiple associated access tokens
- Individual grants can have custom expire times for access tokens
- Authorization codes now have a TTL of 10 minutes by default (can be manually set)
- Refresh tokens now have a TTL of one week by default (can be manually set)
- The client credentials grant will no longer gives out refresh tokens as per the specification

## [1.0.8] - 2013-03-18

- Fixed check for required state parameter
- Fixed check that user's credentials are correct in Password grant

## [1.0.7] - 2013-03-04

- Added method `requireStateParam()`
- Added method `requireScopeParam()`

## [1.0.6] - 2013-02-22

- Added links to tutorials in the README
- Added missing `state` parameter request to the `checkAuthoriseParams()` method.

## [1.0.5] - 2013-02-21

- Fixed the SQL example for SessionInterface::getScopes()

## [1.0.3] - 2013-02-20

- Changed all instances of the "authentication server" to "authorization server"

## [1.0.2] - 2013-02-20

- Fixed MySQL create table order
- Fixed version number in composer.json

## [1.0.1] - 2013-02-19

- Updated AuthServer.php to use `self::getParam()`

## 1.0.0 - 2013-02-15

- First major release

[Unreleased]: https://github.com/thephpleague/oauth2-server/compare/7.0.0...HEAD
[7.1.1]: https://github.com/thephpleague/oauth2-server/compare/7.1.0...7.1.1
[7.1.0]: https://github.com/thephpleague/oauth2-server/compare/7.0.0...7.1.0
[7.0.0]: https://github.com/thephpleague/oauth2-server/compare/6.1.1...7.0.0
[6.1.1]: https://github.com/thephpleague/oauth2-server/compare/6.0.0...6.1.1
[6.1.0]: https://github.com/thephpleague/oauth2-server/compare/6.0.2...6.1.0
[6.0.2]: https://github.com/thephpleague/oauth2-server/compare/6.0.1...6.0.2
[6.0.1]: https://github.com/thephpleague/oauth2-server/compare/6.0.0...6.0.1
[6.0.0]: https://github.com/thephpleague/oauth2-server/compare/5.1.4...6.0.0
[5.1.4]: https://github.com/thephpleague/oauth2-server/compare/5.1.3...5.1.4
[5.1.3]: https://github.com/thephpleague/oauth2-server/compare/5.1.2...5.1.3
[5.1.2]: https://github.com/thephpleague/oauth2-server/compare/5.1.1...5.1.2
[5.1.1]: https://github.com/thephpleague/oauth2-server/compare/5.1.0...5.1.1
[5.1.0]: https://github.com/thephpleague/oauth2-server/compare/5.0.2...5.1.0
[5.0.3]: https://github.com/thephpleague/oauth2-server/compare/5.0.3...5.0.2
[5.0.2]: https://github.com/thephpleague/oauth2-server/compare/5.0.1...5.0.2
[5.0.1]: https://github.com/thephpleague/oauth2-server/compare/5.0.0...5.0.1
[5.0.0]: https://github.com/thephpleague/oauth2-server/compare/5.0.0-RC2...5.0.0
[5.0.0-RC2]: https://github.com/thephpleague/oauth2-server/compare/5.0.0-RC1...5.0.0-RC2
[5.0.0-RC1]: https://github.com/thephpleague/oauth2-server/compare/4.1.5...5.0.0-RC1
[4.1.5]: https://github.com/thephpleague/oauth2-server/compare/4.1.4...4.1.5
[4.1.4]: https://github.com/thephpleague/oauth2-server/compare/4.1.3...4.1.4
[4.1.3]: https://github.com/thephpleague/oauth2-server/compare/4.1.2...4.1.3
[4.1.2]: https://github.com/thephpleague/oauth2-server/compare/4.1.1...4.1.2
[4.1.1]: https://github.com/thephpleague/oauth2-server/compare/4.0.0...4.1.1
[4.1.0]: https://github.com/thephpleague/oauth2-server/compare/4.0.5...4.1.0
[4.0.5]: https://github.com/thephpleague/oauth2-server/compare/4.0.4...4.0.5
[4.0.4]: https://github.com/thephpleague/oauth2-server/compare/4.0.3...4.0.4
[4.0.3]: https://github.com/thephpleague/oauth2-server/compare/4.0.2...4.0.3
[4.0.2]: https://github.com/thephpleague/oauth2-server/compare/4.0.1...4.0.2
[4.0.1]: https://github.com/thephpleague/oauth2-server/compare/4.0.0...4.0.1
[4.0.0]: https://github.com/thephpleague/oauth2-server/compare/3.2.0...4.0.0
[3.2.0]: https://github.com/thephpleague/oauth2-server/compare/3.1.2...3.2.0
[3.1.2]: https://github.com/thephpleague/oauth2-server/compare/3.1.1...3.1.2
[3.1.1]: https://github.com/thephpleague/oauth2-server/compare/3.1.0...3.1.1
[3.1.0]: https://github.com/thephpleague/oauth2-server/compare/3.0.1...3.1.0
[3.0.1]: https://github.com/thephpleague/oauth2-server/compare/3.0.0...3.0.1
[3.0.0]: https://github.com/thephpleague/oauth2-server/compare/2.1.1...3.0.0
[2.1.1]: https://github.com/thephpleague/oauth2-server/compare/2.1.0...2.1.1
[2.1.0]: https://github.com/thephpleague/oauth2-server/compare/2.0.5...2.1.0
[2.0.5]: https://github.com/thephpleague/oauth2-server/compare/2.0.4...2.0.5
[2.0.4]: https://github.com/thephpleague/oauth2-server/compare/2.0.3...2.0.4
[2.0.3]: https://github.com/thephpleague/oauth2-server/compare/2.0.2...2.0.3
[2.0.2]: https://github.com/thephpleague/oauth2-server/compare/2.0.0...2.0.2
[2.0.0]: https://github.com/thephpleague/oauth2-server/compare/1.0.8...2.0.0
[1.0.8]: https://github.com/thephpleague/oauth2-server/compare/1.0.7...1.0.8
[1.0.7]: https://github.com/thephpleague/oauth2-server/compare/1.0.6...1.0.7
[1.0.6]: https://github.com/thephpleague/oauth2-server/compare/1.0.5...1.0.6
[1.0.5]: https://github.com/thephpleague/oauth2-server/compare/1.0.3...1.0.5
[1.0.3]: https://github.com/thephpleague/oauth2-server/compare/1.0.2...1.0.3
[1.0.2]: https://github.com/thephpleague/oauth2-server/compare/1.0.1...1.0.2
[1.0.1]: https://github.com/thephpleague/oauth2-server/compare/1.0.0...1.0.1<|MERGE_RESOLUTION|>--- conflicted
+++ resolved
@@ -9,9 +9,7 @@
 ### Changed
 - Replace `convertToJWT()` interface with a more generic `__toString()` to improve extensibility (PR #874)
 - The `invalidClient()` function accepts a PSR-7 compliant `$serverRequest` argument to avoid accessing the `$_SERVER` global variable and improve testing (PR #899)
-<<<<<<< HEAD
 - `issueAccessToken()` in the Abstract Grant no longer sets access token client, user ID or scopes. These values should already have been set when calling `getNewToken()` (PR #919)
-=======
 
 ## [7.2.0] - released 2018-06-23
 
@@ -29,7 +27,6 @@
 
 ### Fixed
 - Ensure `empty()` function call only contains variable to be compatible with PHP 5.4 (PR #918)
->>>>>>> ca5fe109
 
 ## [7.1.1] - released 2018-05-21
 
