--- conflicted
+++ resolved
@@ -1,19 +1,11 @@
 # Changelog
 
-<<<<<<< HEAD
-## 3.2.2 (released 2014-07-23)
-
-* Fix Resource server Request HTTP header access (Issue #188)
-
-## 3.2 (released 2014-04-16)
-=======
 ## 4.0.0 (released 2014-11-08)
 
 * Complete rewrite
 * Check out the documentation - [http://oauth2.thephpleague.com](http://oauth2.thephpleague.com)
 
 ## 3.2.0 (released 2014-04-16)
->>>>>>> ad86f71b
 
 * Added the ability to change the algorithm that is used to generate the token strings (Issue #151)
 
