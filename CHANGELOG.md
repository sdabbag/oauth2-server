# Changelog
All notable changes to this project will be documented in this file.

The format is based on [Keep a Changelog](http://keepachangelog.com/en/1.0.0/)
and this project adheres to [Semantic Versioning](http://semver.org/spec/v2.0.0.html).

## [Unreleased]

<<<<<<< HEAD
### Changed
- Refresh Tokens are now optional (#649)
=======
## [7.3.3] - released 2019-03-29
### Added
- Added `error_description` to the error payload to improve standards compliance. The contents of this are copied from the existing `message` value. (PR #1006)

### Deprecated
- Error payload will not issue `message` value in the next major release (PR #1006)
>>>>>>> c7f49984

## [7.3.2] - released 2018-11-21

### Fixed
- Revert setting keys on response type to be inside `getResponseType()` function instead of AuthorizationServer constructor (PR #969)

## [7.3.1] - released 2018-11-15

### Fixed
- Fix issue with previous release where interface had changed for the AuthorizationServer. Reverted to the previous interface while maintaining functionality changes (PR #970)

## [7.3.0] - released 2018-11-13

### Changed
- Moved  the `finalizeScopes()` call from `validateAuthorizationRequest` method to the `completeAuthorizationRequest` method so it is called just before the access token is issued (PR #923)

### Added
- Added a ScopeTrait to provide an implementation for jsonSerialize (PR #952)
- Ability to nest exceptions (PR #965)

### Fixed
- Fix issue where AuthorizationServer is not stateless as ResponseType could store state of a previous request (PR #960)

## [7.2.0] - released 2018-06-23

### Changed
- Added new`validateRedirectUri` method AbstractGrant to remove three instances of code duplication (PR #912)
- Allow 640 as a crypt key file permission (PR #917)

### Added
- Function `hasRedirect()` added to `OAuthServerException` (PR #703)

### Fixed
- Catch and handle `BadMethodCallException` from the `verify()` method of the JWT token in the `validateAuthorization` method (PR #904)

## [4.1.7] - released 2018-06-23

### Fixed
- Ensure `empty()` function call only contains variable to be compatible with PHP 5.4 (PR #918)

## [7.1.1] - released 2018-05-21

### Fixed
- No longer set a WWW-Authenticate header for invalid clients if the client did not send an Authorization header in the original request (PR #902)

## [7.1.0] - released 2018-04-22

### Changed
- Changed hint for unsupportedGrantType exception so it no longer references the grant type parameter which isn't always expected (PR #893)
- Upgrade PHPStan checks to level 7 (PR #856)

### Added
- Added event emitters for issued access and refresh tokens (PR #860)
- Can now use Defuse\Crypto\Key for encryption/decryption of keys which is faster than the Cryto class (PR #812)

### Removed
- Remove paragone/random_compat from dependencies

## [7.0.0] - released 2018-02-18

### Added
- Use PHPStan for static analysis of code (PR #848)
- Enforce stricter static analysis checks and upgrade library dependencies (PR #852)
- Provide PHPStan coverage for tests and update PHPUnit (PR #849)
- Get and set methods for OAuth Server Exception payloads. Allow implementer to specify the JSON encode options (PR #719)

### Changed
- ClientRepository interface will now accept null for the Grant type to improve extensibility options (PR #607)
- Do not issue an error if key file permissions are 400 or 440 (PR #839)
- Skip key file creation if the file already exists (PR #845)
- Change changelog format and update readme

### Removed
- Support for PHP 5.6
- Support for version 5.x and 6.x of the library

### Fixed
- PKCE implementation (PR #744)
- Set correct redirect URI when validating scopes (PR #840)
- S256 code challenege method (PR #842)
- Accept RSA key with CRLF line endings (PR #805)

## [6.1.1] - 2017-12-23

- Removed check on empty scopes

## [6.1.0] - 2017-12-23

- Changed the token type issued by the Implicit Grant to be Bearer instead of bearer. (PR #724)
- Replaced call to array_key_exists() with the faster isset() on the Implicit Grant. (PR #749)
- Allow specification of query delimiter character in the Password Grant (PR #801)
- Add Zend Diactoros library dependency to examples (PR #678)
- Can set default scope for the authorization endpoint. If no scope is passed during an authorization request, the default scope will be used if set. If not, the server will issue an invalid scope exception (PR #811)
- Added validation for redirect URIs on the authorization end point to ensure exactly one redirection URI has been passed (PR #573)

## [6.0.2] - 2017-08-03

- An invalid refresh token that can't be decrypted now returns a HTTP 401 error instead of HTTP 400 (Issue #759)
- Removed chmod from CryptKey and add toggle to disable checking (Issue #776)
- Fixes invalid code challenge method payload key name (Issue #777)

## [6.0.1] - 2017-07-19

To address feedback from the security release the following change has been made:

- If an RSA key cannot be chmod'ed to 600 then it will now throw a E_USER_NOTICE instead of an exception.

## [6.0.0] - 2017-07-01

- Breaking change: The `AuthorizationServer` constructor now expects an encryption key string instead of a public key
- Remove support for HHVM
- Remove support for PHP 5.5

## [5.1.4] - 2017-07-01

- Fixed multiple security vulnerabilities as a result of a security audit paid for by the [Mozilla Secure Open Source Fund](https://wiki.mozilla.org/MOSS/Secure_Open_Source). All users of this library are encouraged to update as soon as possible to this version or version 6.0 or greater.
	- It is recommended on each `AuthorizationServer` instance you set the `setEncryptionKey()`. This will result in stronger encryption being used. If this method is not set messages will be sent to the defined error handling routines (using `error_log`). Please see the examples and documentation for examples.
- TravisCI now tests PHP 7.1 (Issue #671)
- Fix middleware example fatal error (Issue #682)
- Fix typo in the first README sentence (Issue #690)
- Corrected DateInterval from 1 min to 1 month (Issue #709)

## [5.1.3] - 2016-10-12

- Fixed WWW-Authenticate header (Issue #669)
- Increase the recommended RSA key length from 1024 to 2048 bits (Issue #668)

## [5.1.2] - 2016-09-19

- Fixed `finalizeScopes` call (Issue #650)

## [4.1.6] - 2016-09-13

- Less restrictive on Authorization header check (Issue #652)

## [5.1.1] - 2016-07-26

- Improved test suite (Issue #614)
- Updated docblocks (Issue #616)
- Replace `array_shift` with `foreach` loop (Issue #621)
- Allow easy addition of custom fields to Bearer token response (Issue #624)
- Key file auto-generation from string (Issue #625)

## [5.1.0] - 2016-06-28

- Implemented RFC7636 (Issue #574)
- Unify middleware exception responses (Issue #578)
- Updated examples (Issue #589)
- Ensure state is in access denied redirect (Issue #597)
- Remove redundant `isExpired()` method from entity interfaces and traits (Issue #600)
- Added a check for unique access token constraint violation (Issue #601)
- Look at Authorization header directly for HTTP Basic auth checks (Issue #604)
- Added catch Runtime exception when parsing JWT string (Issue #605)
- Allow `paragonie/random_compat` 2.x (Issue #606)
- Added `indigophp/hash-compat` to Composer suggestions and `require-dev` for PHP 5.5 support

## [5.0.3] - 2016-05-04

- Fix hints in PasswordGrant (Issue #560)
- Add meaning of `Resource owner` to terminology.md (Issue #561)
- Use constant for event name instead of explicit string (Issue #563)
- Remove unused request property (Issue #564)
- Correct wrong phpdoc (Issue #569)
- Fixed typo in exception string (Issue #570)

## [5.0.2] - 2016-04-18

- `state` parameter is now correctly returned after implicit grant authorization
- Small code and docblock improvements

## [5.0.1] - 2016-04-18

- Fixes an issue (#550) whereby it was unclear whether or not to validate a client's secret during a request.

## [5.0.0] - 2016-04-17

Version 5 is a complete code rewrite.

- Renamed Server class to AuthorizationServer
- Added ResourceServer class
- Run unit tests again PHP 5.5.9 as it's the minimum supported version
- Enable PHPUnit 5.0 support
- Improved examples and documentation
- Make it clearer that the implicit grant doesn't support refresh tokens
- Improved refresh token validation errors
- Fixed refresh token expiry date

## [5.0.0-RC2] - 2016-04-10

- Allow multiple client redirect URIs (Issue #511)
- Remove unused mac token interface (Issue #503)
- Handle RSA key passphrase (Issue #502)
- Remove access token repository from response types (Issue #501)
- Remove unnecessary methods from entity interfaces (Issue #490)
- Ensure incoming JWT hasn't expired (Issue #509)
- Fix client identifier passed where user identifier is expected (Issue #498)
- Removed built-in entities; added traits to for quick re-use (Issue #504)
- Redirect uri is required only if the "redirect_uri" parameter was included in the authorization request (Issue #514)
- Removed templating for auth code and implicit grants (Issue #499)

## [5.0.0-RC1] - 2016-03-24

Version 5 is a complete code rewrite.

- JWT support
- PSR-7 support
- Improved exception errors
- Replace all occurrences of the term "Storage" with "Repository"
- Simplify repositories
- Entities conform to interfaces and use traits
- Auth code grant updated
  - Allow support for public clients
  - Add support for #439
- Client credentials grant updated
- Password grant updated
  - Allow support for public clients
- Refresh token grant updated
- Implement Implicit grant
- Bearer token output type
- Remove MAC token output type
- Authorization server rewrite
- Resource server class moved to PSR-7 middleware
- Tests
- Much much better documentation

## [4.1.5] - 2016-01-04

- Enable Symfony 3.0 support (#412)

## [4.1.4] - 2015-11-13

- Fix for determining access token in header (Issue #328)
- Refresh tokens are now returned for MAC responses (Issue #356)
- Added integration list to readme (Issue #341)
- Expose parameter passed to exceptions (Issue #345)
- Removed duplicate routing setup code (Issue #346)
- Docs fix (Issues #347, #360, #380)
- Examples fix (Issues #348, #358)
- Fix typo in docblock (Issue #352)
- Improved timeouts for MAC tokens (Issue #364)
- `hash_hmac()` should output raw binary data, not hexits (Issue #370)
- Improved regex for matching all Base64 characters (Issue #371)
- Fix incorrect signature parameter (Issue #372)
- AuthCodeGrant and RefreshTokenGrant don't require client_secret (Issue #377)
- Added priority argument to event listener (Issue #388)

## [4.1.3] - 2015-03-22

- Docblock, namespace and inconsistency fixes (Issue #303)
- Docblock type fix (Issue #310)
- Example bug fix (Issue #300)
- Updated league/event to ~2.1 (Issue #311)
- Fixed missing session scope (Issue #319)
- Updated interface docs (Issue #323)
- `.travis.yml` updates

## [4.1.2] - 2015-01-01

- Remove side-effects in hash_equals() implementation (Issue #290)

## [4.1.1] - 2014-12-31

- Changed `symfony/http-foundation` dependency version to `~2.4` so package can be installed in Laravel `4.1.*`

## [4.1.0] - 2014-12-27

- Added MAC token support (Issue #158)
- Fixed example init code (Issue #280)
- Toggle refresh token rotation (Issue #286)
- Docblock fixes

## [4.0.5] - 2014-12-15

- Prevent duplicate session in auth code grant (Issue #282)

## [4.0.4] - 2014-12-03

- Ensure refresh token hasn't expired (Issue #270)

## [4.0.3] - 2014-12-02

- Fix bad type hintings (Issue #267)
- Do not forget to set the expire time (Issue #268)

## [4.0.2] - 2014-11-21

- Improved interfaces (Issue #255)
- Learnt how to spell delimiter and so `getScopeDelimiter()` and `setScopeDelimiter()` methods have been renamed
- Docblock improvements (Issue #254)

## [4.0.1] - 2014-11-09

- Alias the master branch in composer.json (Issue #243)
- Numerous PHP CodeSniffer fixes (Issue #244)
- .travis.yml update (Issue #245)
- The getAccessToken method should return an AccessTokenEntity object instead of a string in ResourceServer.php (#246)

## [4.0.0] - 2014-11-08

- Complete rewrite
- Check out the documentation - [http://oauth2.thephpleague.com](http://oauth2.thephpleague.com)

## [3.2.0] - 2014-04-16

- Added the ability to change the algorithm that is used to generate the token strings (Issue #151)

## [3.1.2] - 2014-02-26

- Support Authorization being an environment variable. [See more](http://fortrabbit.com/docs/essentials/quirks-and-constraints#authorization-header)

## [3.1.1] - 2013-12-05

- Normalize headers when `getallheaders()` is available (Issues #108 and #114)

## [3.1.0] - 2013-12-05

- No longer necessary to inject the authorisation server into a grant, the server will inject itself
- Added test for 1419ba8cdcf18dd034c8db9f7de86a2594b68605

## [3.0.1] - 2013-12-02

- Forgot to tell TravisCI from testing PHP 5.3

## [3.0.0] - 2013-12-02

- Fixed spelling of Implicit grant class (Issue #84)
- Travis CI now tests for PHP 5.5
- Fixes for checking headers for resource server (Issues #79 and #)
- The word "bearer" now has a capital "B" in JSON output to match OAuth 2.0 spec
- All grants no longer remove old sessions by default
- All grants now support custom access token TTL (Issue #92)
- All methods which didn't before return a value now return `$this` to support method chaining
- Removed the build in DB providers - these will be put in their own repos to remove baggage in the main repository
- Removed support for PHP 5.3 because this library now uses traits and will use other modern PHP features going forward
- Moved some grant related functions into a trait to reduce duplicate code

## [2.1.1] - 2013-06-02

- Added conditional `isValid()` flag to check for Authorization header only (thanks @alexmcroberts)
- Fixed semantic meaning of `requireScopeParam()` and `requireStateParam()` by changing their default value to true
- Updated some duff docblocks
- Corrected array key call in Resource.php (Issue #63)

## [2.1.0] - 2013-05-10

- Moved zetacomponents/database to "suggest" in composer.json. If you rely on this feature you now need to include " zetacomponents/database" into "require" key in your own composer.json. (Issue #51)
- New method in Refresh grant called `rotateRefreshTokens()`. Pass in `true` to issue a new refresh token each time an access token is refreshed. This parameter needs to be set to true in order to request reduced scopes with the new access token. (Issue #47)
- Rename `key` column in oauth_scopes table to `scope` as `key` is a reserved SQL word. (Issue #45)
- The `scope` parameter is no longer required by default as per the RFC. (Issue #43)
- You can now set multiple default scopes by passing an array into `setDefaultScope()`. (Issue #42)
- The password and client credentials grants now allow for multiple sessions per user. (Issue #32)
- Scopes associated to authorization codes are not held in their own table (Issue #44)
- Database schema updates.

## [2.0.5] - 2013-05-09

- Fixed `oauth_session_token_scopes` table primary key
- Removed `DEFAULT ''` that has slipped into some tables
- Fixed docblock for `SessionInterface::associateRefreshToken()`

## [2.0.4] - 2013-05-09

- Renamed primary key in oauth_client_endpoints table
- Adding missing column to oauth_session_authcodes

### Security
- A refresh token should be bound to a client ID

## [2.0.3] - 2013-05-08

- Fixed a link to code in composer.json

## [2.0.2] - 2013-05-08

- Updated README with wiki guides
- Removed `null` as default parameters in some methods in the storage interfaces
- Fixed license copyright

## [2.0.0] - 2013-05-08

**If you're upgrading from v1.0.8 there are lots of breaking changes**

- Rewrote the session storage interface from scratch so methods are more obvious
- Included a PDO driver which implements the storage interfaces so the library is more "get up and go"
- Further normalised the database structure so all sessions no longer contain infomation related to authorization grant (which may or may not be enabled)
- A session can have multiple associated access tokens
- Individual grants can have custom expire times for access tokens
- Authorization codes now have a TTL of 10 minutes by default (can be manually set)
- Refresh tokens now have a TTL of one week by default (can be manually set)
- The client credentials grant will no longer gives out refresh tokens as per the specification

## [1.0.8] - 2013-03-18

- Fixed check for required state parameter
- Fixed check that user's credentials are correct in Password grant

## [1.0.7] - 2013-03-04

- Added method `requireStateParam()`
- Added method `requireScopeParam()`

## [1.0.6] - 2013-02-22

- Added links to tutorials in the README
- Added missing `state` parameter request to the `checkAuthoriseParams()` method.

## [1.0.5] - 2013-02-21

- Fixed the SQL example for SessionInterface::getScopes()

## [1.0.3] - 2013-02-20

- Changed all instances of the "authentication server" to "authorization server"

## [1.0.2] - 2013-02-20

- Fixed MySQL create table order
- Fixed version number in composer.json

## [1.0.1] - 2013-02-19

- Updated AuthServer.php to use `self::getParam()`

## 1.0.0 - 2013-02-15

- First major release

[Unreleased]: https://github.com/thephpleague/oauth2-server/compare/7.3.3...HEAD
[7.3.3]: https://github.com/thephpleague/oauth2-server/compare/7.3.2...7.3.3
[7.3.2]: https://github.com/thephpleague/oauth2-server/compare/7.3.1...7.3.2
[7.3.1]: https://github.com/thephpleague/oauth2-server/compare/7.3.0...7.3.1
[7.3.0]: https://github.com/thephpleague/oauth2-server/compare/7.2.0...7.3.0
[7.2.0]: https://github.com/thephpleague/oauth2-server/compare/7.1.1...7.2.0
[7.1.1]: https://github.com/thephpleague/oauth2-server/compare/7.1.0...7.1.1
[7.1.0]: https://github.com/thephpleague/oauth2-server/compare/7.0.0...7.1.0
[7.0.0]: https://github.com/thephpleague/oauth2-server/compare/6.1.1...7.0.0
[6.1.1]: https://github.com/thephpleague/oauth2-server/compare/6.0.0...6.1.1
[6.1.0]: https://github.com/thephpleague/oauth2-server/compare/6.0.2...6.1.0
[6.0.2]: https://github.com/thephpleague/oauth2-server/compare/6.0.1...6.0.2
[6.0.1]: https://github.com/thephpleague/oauth2-server/compare/6.0.0...6.0.1
[6.0.0]: https://github.com/thephpleague/oauth2-server/compare/5.1.4...6.0.0
[5.1.4]: https://github.com/thephpleague/oauth2-server/compare/5.1.3...5.1.4
[5.1.3]: https://github.com/thephpleague/oauth2-server/compare/5.1.2...5.1.3
[5.1.2]: https://github.com/thephpleague/oauth2-server/compare/5.1.1...5.1.2
[5.1.1]: https://github.com/thephpleague/oauth2-server/compare/5.1.0...5.1.1
[5.1.0]: https://github.com/thephpleague/oauth2-server/compare/5.0.2...5.1.0
[5.0.3]: https://github.com/thephpleague/oauth2-server/compare/5.0.3...5.0.2
[5.0.2]: https://github.com/thephpleague/oauth2-server/compare/5.0.1...5.0.2
[5.0.1]: https://github.com/thephpleague/oauth2-server/compare/5.0.0...5.0.1
[5.0.0]: https://github.com/thephpleague/oauth2-server/compare/5.0.0-RC2...5.0.0
[5.0.0-RC2]: https://github.com/thephpleague/oauth2-server/compare/5.0.0-RC1...5.0.0-RC2
[5.0.0-RC1]: https://github.com/thephpleague/oauth2-server/compare/4.1.5...5.0.0-RC1
[4.1.7]: https://github.com/thephpleague/oauth2-server/compare/4.1.6...4.1.7
[4.1.6]: https://github.com/thephpleague/oauth2-server/compare/4.1.5...4.1.6
[4.1.5]: https://github.com/thephpleague/oauth2-server/compare/4.1.4...4.1.5
[4.1.4]: https://github.com/thephpleague/oauth2-server/compare/4.1.3...4.1.4
[4.1.3]: https://github.com/thephpleague/oauth2-server/compare/4.1.2...4.1.3
[4.1.2]: https://github.com/thephpleague/oauth2-server/compare/4.1.1...4.1.2
[4.1.1]: https://github.com/thephpleague/oauth2-server/compare/4.0.0...4.1.1
[4.1.0]: https://github.com/thephpleague/oauth2-server/compare/4.0.5...4.1.0
[4.0.5]: https://github.com/thephpleague/oauth2-server/compare/4.0.4...4.0.5
[4.0.4]: https://github.com/thephpleague/oauth2-server/compare/4.0.3...4.0.4
[4.0.3]: https://github.com/thephpleague/oauth2-server/compare/4.0.2...4.0.3
[4.0.2]: https://github.com/thephpleague/oauth2-server/compare/4.0.1...4.0.2
[4.0.1]: https://github.com/thephpleague/oauth2-server/compare/4.0.0...4.0.1
[4.0.0]: https://github.com/thephpleague/oauth2-server/compare/3.2.0...4.0.0
[3.2.0]: https://github.com/thephpleague/oauth2-server/compare/3.1.2...3.2.0
[3.1.2]: https://github.com/thephpleague/oauth2-server/compare/3.1.1...3.1.2
[3.1.1]: https://github.com/thephpleague/oauth2-server/compare/3.1.0...3.1.1
[3.1.0]: https://github.com/thephpleague/oauth2-server/compare/3.0.1...3.1.0
[3.0.1]: https://github.com/thephpleague/oauth2-server/compare/3.0.0...3.0.1
[3.0.0]: https://github.com/thephpleague/oauth2-server/compare/2.1.1...3.0.0
[2.1.1]: https://github.com/thephpleague/oauth2-server/compare/2.1.0...2.1.1
[2.1.0]: https://github.com/thephpleague/oauth2-server/compare/2.0.5...2.1.0
[2.0.5]: https://github.com/thephpleague/oauth2-server/compare/2.0.4...2.0.5
[2.0.4]: https://github.com/thephpleague/oauth2-server/compare/2.0.3...2.0.4
[2.0.3]: https://github.com/thephpleague/oauth2-server/compare/2.0.2...2.0.3
[2.0.2]: https://github.com/thephpleague/oauth2-server/compare/2.0.0...2.0.2
[2.0.0]: https://github.com/thephpleague/oauth2-server/compare/1.0.8...2.0.0
[1.0.8]: https://github.com/thephpleague/oauth2-server/compare/1.0.7...1.0.8
[1.0.7]: https://github.com/thephpleague/oauth2-server/compare/1.0.6...1.0.7
[1.0.6]: https://github.com/thephpleague/oauth2-server/compare/1.0.5...1.0.6
[1.0.5]: https://github.com/thephpleague/oauth2-server/compare/1.0.3...1.0.5
[1.0.3]: https://github.com/thephpleague/oauth2-server/compare/1.0.2...1.0.3
[1.0.2]: https://github.com/thephpleague/oauth2-server/compare/1.0.1...1.0.2
[1.0.1]: https://github.com/thephpleague/oauth2-server/compare/1.0.0...1.0.1<|MERGE_RESOLUTION|>--- conflicted
+++ resolved
@@ -5,18 +5,15 @@
 and this project adheres to [Semantic Versioning](http://semver.org/spec/v2.0.0.html).
 
 ## [Unreleased]
-
-<<<<<<< HEAD
 ### Changed
 - Refresh Tokens are now optional (#649)
-=======
+
 ## [7.3.3] - released 2019-03-29
 ### Added
 - Added `error_description` to the error payload to improve standards compliance. The contents of this are copied from the existing `message` value. (PR #1006)
 
 ### Deprecated
 - Error payload will not issue `message` value in the next major release (PR #1006)
->>>>>>> c7f49984
 
 ## [7.3.2] - released 2018-11-21
 
