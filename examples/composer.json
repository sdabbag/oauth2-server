--- conflicted
+++ resolved
@@ -5,15 +5,10 @@
     "require-dev": {
         "league/event": "^2.1",
         "lcobucci/jwt": "^3.1",
-<<<<<<< HEAD
-        "paragonie/random_compat": "^1.1",
-        "psr/http-message": "^1.0",
-        "zendframework/zend-diactoros": "^1.0"
-=======
         "paragonie/random_compat": "^2.0",
         "psr/http-message": "^1.0",
-        "defuse/php-encryption": "^2.1"
->>>>>>> ac48653b
+        "defuse/php-encryption": "^2.1",
+        "zendframework/zend-diactoros": "^1.0"
     },
     "autoload": {
         "psr-4": {
