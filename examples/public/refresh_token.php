<?php

use League\OAuth2\Server\Exception\OAuthServerException;
use League\OAuth2\Server\Grant\RefreshTokenGrant;
use League\OAuth2\Server\Server;
use OAuth2ServerExamples\Repositories\AccessTokenRepository;
use OAuth2ServerExamples\Repositories\ClientRepository;
use OAuth2ServerExamples\Repositories\RefreshTokenRepository;
use OAuth2ServerExamples\Repositories\ScopeRepository;
<<<<<<< HEAD
use Psr\Http\Message\ResponseInterface;
use Psr\Http\Message\ServerRequestInterface;
=======
>>>>>>> da53067e
use Slim\App;
use Zend\Diactoros\Stream;

<<<<<<< HEAD
include(__DIR__ . '/../vendor/autoload.php');

$app = new App([
    'settings'    => [
        'displayErrorDetails' => true,
    ],
    Server::class => function () {
        // Init our repositories
        $clientRepository = new ClientRepository();
        $accessTokenRepository = new AccessTokenRepository();
        $scopeRepository = new ScopeRepository();
        $refreshTokenRepository = new RefreshTokenRepository();

        $privateKeyPath = 'file://' . __DIR__ . '/../private.key';
        $publicKeyPath = 'file://' . __DIR__ . '/../public.key';
=======
include __DIR__ . '/../vendor/autoload.php';
>>>>>>> da53067e

        // Setup the authorization server
        $server = new Server(
            $clientRepository,
            $accessTokenRepository,
            $scopeRepository,
            $privateKeyPath,
            $publicKeyPath
        );

        // Enable the refresh token grant on the server with a token TTL of 1 hour
        $server->enableGrantType(
            new RefreshTokenGrant($refreshTokenRepository),
            new \DateInterval('PT1H')
        );

        return $server;
    }
]);

$app->post('/access_token', function (ServerRequestInterface $request, ResponseInterface $response) use ($app) {
    /* @var \League\OAuth2\Server\Server $server */
    $server = $app->getContainer()->get(Server::class);

    try {
        return $server->respondToRequest($request, $response);
    } catch (OAuthServerException $exception) {
        return $exception->generateHttpResponse($response);
    } catch (\Exception $exception) {
        $body = new Stream('php://temp', 'r+');
        $body->write($exception->getMessage());

        return $response->withStatus(500)->withBody($body);
    }
});

$app->run();<|MERGE_RESOLUTION|>--- conflicted
+++ resolved
@@ -7,16 +7,12 @@
 use OAuth2ServerExamples\Repositories\ClientRepository;
 use OAuth2ServerExamples\Repositories\RefreshTokenRepository;
 use OAuth2ServerExamples\Repositories\ScopeRepository;
-<<<<<<< HEAD
 use Psr\Http\Message\ResponseInterface;
 use Psr\Http\Message\ServerRequestInterface;
-=======
->>>>>>> da53067e
 use Slim\App;
 use Zend\Diactoros\Stream;
 
-<<<<<<< HEAD
-include(__DIR__ . '/../vendor/autoload.php');
+include __DIR__ . '/../vendor/autoload.php';
 
 $app = new App([
     'settings'    => [
@@ -31,9 +27,6 @@
 
         $privateKeyPath = 'file://' . __DIR__ . '/../private.key';
         $publicKeyPath = 'file://' . __DIR__ . '/../public.key';
-=======
-include __DIR__ . '/../vendor/autoload.php';
->>>>>>> da53067e
 
         // Setup the authorization server
         $server = new Server(
